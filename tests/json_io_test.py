--- conflicted
+++ resolved
@@ -351,11 +351,9 @@
         for j in range(len(or1)):
             o = or1[j] - or2[j]
             assert(o.is_zero())
-<<<<<<< HEAD
         if isinstance(ol[i], pe.Obs):
             for name in ol[i].r_values:
                 assert(np.isclose(ol[i].r_values[name], rl[i].r_values[name]))
-=======
 
 
 def test_reconstruct_non_linear_r_obs(tmp_path):
@@ -407,5 +405,4 @@
         if not (all(value is False for value in m_ro.values()) and all(value is False for value in m_to.values())):
             print("is_merged", "does not match.")
             return False
-    return True
->>>>>>> 6ef9d996
+    return True