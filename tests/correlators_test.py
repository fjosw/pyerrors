--- conflicted
+++ resolved
@@ -572,7 +572,6 @@
         assert scorr[0] == corr[0]
 
 
-<<<<<<< HEAD
 def test_corr_array_ndim1_init():
     y = [pe.pseudo_Obs(2 + np.random.normal(0.0, 0.1), .1, 't') for i in np.arange(5)]
     cc1 = pe.Corr(y)
@@ -592,7 +591,8 @@
 
     with pytest.raises(ValueError):
         pe.Corr(y.reshape(6, 2, 1))
-=======
+
+
 def test_two_matrix_corr_inits():
     T = 4
     rn = lambda : np.random.normal(0.5, 0.1)
@@ -712,5 +712,4 @@
     mcorr = pe.Corr(np.array([[corr, corr + 0.1], [corr - 0.1, 2 * corr]]))
     tt = mcorr.roll(T) - mcorr
     for el in tt:
-        assert np.all(el == 0)
->>>>>>> f1150f09
+        assert np.all(el == 0)