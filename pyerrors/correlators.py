import numpy as np
import autograd.numpy as anp
from .pyerrors import *
from .fits import standard_fit
from .roots import find_root
from matplotlib import pyplot as plt
from matplotlib.ticker import NullFormatter  # useful for `logit` scale
from matplotlib.backends.backend_tkagg import FigureCanvasTkAgg
#import PySimpleGUI as sg
import matplotlib

class Corr:
    """The class for a correlator (time dependent sequence of pe.Obs).

    Everything, this class does, can be achieved using lists or arrays of Obs.
    But it is simply more convenient to have a dedicated object for correlators.
    One often wants to add or multiply correlators of the same length at every timeslice and it is inconvinient
    to iterate over all timeslices for every operation. This is especially true, when dealing with smearing matrices.

    The correlator can have two types of content: An Obs at every timeslice OR a GEVP
    smearing matrix at every timeslice. Other dependency (eg. spacial) are not supported.

    """

    def __init__(self, data_input, padding_front=0, padding_back=0):
        #All data_input should be a list of things at different timeslices. This needs to be verified

        if not (isinstance(data_input, list)):
            raise TypeError('Corr__init__ expects a list of timeslices.')
        # data_input can have multiple shapes. The simplest one is a list of Obs.
        #We check, if this is the case
        if all([isinstance(item, Obs) for item in data_input]):
            self.content=[np.asarray([item]) for item in data_input]
            #Wrapping the Obs in an array ensures that the data structure is consistent with smearing matrices.
            self.N = 1 # number of smearings

        #data_input in the form [np.array(Obs,NxN)]
        elif all([isinstance(item,np.ndarray) or item==None for item in data_input]) and any([isinstance(item,np.ndarray)for item in data_input]):
            self.content = data_input

            noNull=[a for a in self.content if not (a is None)] #To check if the matrices are correct for all undefined elements
            self.N = noNull[0].shape[0]
            # The checks are now identical to the case above
            if self.N > 1 and noNull[0].shape[0] != noNull[0].shape[1]:
                raise Exception("Smearing matrices are not NxN")
            if  (not all([item.shape == noNull[0].shape for item in noNull])):
                raise Exception("Items in data_input are not of identical shape." + str(noNull))
        else: # In case its a list of something else.
            raise Exception ("data_input contains item of wrong type")

        self.tag = None

        #We now apply some padding to our list. In case that our list represents a correlator of length T but is not defined at every value.
        #An undefined timeslice is represented by the None object
        self.content = [None] * padding_front + self.content + [None] * padding_back
        self.T = len(self.content) #for convenience: will be used a lot


        self.gamma_method()


    def gamma_method(self):
        for item in self.content:
            if not(item is None):
                if self.N == 1:
                    item[0].gamma_method()
                else:
                    for i in range(self.N):
                        for j in range(self.N):
                            item[i,j].gamma_method()

    #We need to project the Correlator with a Vector to get a single value at each timeslice.
    #The method can use one or two vectors.
    #If two are specified it returns v1@G@v2 (the order might be very important.)
    #By default it will return the lowest source, which usually means unsmeared-unsmeared (0,0), but it does not have to
    def projected(self, vector_l=None, vector_r=None):
        if self.N == 1:
            raise Exception("Trying to project a Corr, that already has N=1.")
            #This Exception is in no way necessary. One could just return self
            #But there is no scenario, where a user would want that to happen and the error message might be more informative.

        self.gamma_method()

        if vector_l is None:
            vector_l,vector_r=np.asarray([1.] + (self.N - 1) * [0.]),np.asarray([1.] + (self.N - 1) * [0.])
        elif(vector_r is None):
            vector_r=vector_l

        if not vector_l.shape == vector_r.shape == (self.N,):
            raise Exception("Vectors are of wrong shape!")

        #We always normalize before projecting! But we only raise a warning, when it is clear, they where not meant to be normalized.
        if (not(0.95 < vector_r@vector_r < 1.05)) or (not(0.95 < vector_l@vector_l < 1.05)):
            print("Vectors are normalized before projection!")

        vector_l,vector_r = vector_l / np.sqrt((vector_l@vector_l)), vector_r / np.sqrt(vector_r@vector_r)

        newcontent = [None if (item is None) else np.asarray([vector_l.T@item@vector_r]) for item in self.content]
        return Corr(newcontent)

    #For purposes of debugging and verification, one might want to see a single smearing level. smearing will return a Corr at the specified i,j. where both are integers 0<=i,j<N.
    def smearing(self, i, j):
        if self.N == 1:
            raise Exception("Trying to pick smearing from projected Corr")
        newcontent=[None if(item is None) else item[i, j] for item in self.content]
        return Corr(newcontent)


    #Obs and Matplotlib do not play nicely
    #We often want to retrieve x,y,y_err as lists to pass them to something like pyplot.errorbar
    def plottable(self):
        if self.N != 1:
            raise Exception("Can only make Corr[N=1] plottable") #We could also autoproject to the groundstate or expect vectors, but this is supposed to be a super simple function.
        x_list = [x for x in range(self.T) if (not self.content[x] is None)]
        y_list = [y[0].value for y in self.content if (not y is None)]
        y_err_list = [y[0].dvalue for y in self.content if (not y is None)]

        return x_list, y_list, y_err_list

    #symmetric returns a Corr, that has been symmetrized.
    #A symmetry checker is still to be implemented
    #The method will not delete any redundant timeslices (Bad for memory, Great for convenience)
    def symmetric(self):

        if self.T%2 != 0:
            raise Exception("Can not symmetrize odd T")

        newcontent = [self.content[0]]
        for t in range(1, self.T):
            if (self.content[t] is None) or (self.content[self.T - t] is None):
                newcontent.append(None)
            else:
                newcontent.append(0.5 * (self.content[t] + self.content[self.T - t]))
        if(all([x is None for x in newcontent])):
            raise Exception("Corr could not be symmetrized: No redundant values")
        return Corr(newcontent)

    def anti_symmetric(self):

        if self.T%2 != 0:
            raise Exception("Can not symmetrize odd T")

        newcontent=[self.content[0]]
        for t in range(1, self.T):
            if (self.content[t] is None) or (self.content[self.T - t] is None):
                newcontent.append(None)
            else:
                newcontent.append(0.5 * (self.content[t] - self.content[self.T - t]))
        if(all([x is None for x in newcontent])):
            raise Exception("Corr could not be symmetrized: No redundant values")
        return Corr(newcontent)



    #This method will symmetrice the matrices and therefore make them positive definit.
    def smearing_symmetric(self):
        if self.N > 1:
            transposed = [None if (G is None) else G.T for G in self.content]
            return 0.5 * (Corr(transposed)+self)
        if self.N == 1:
            raise Exception("Trying to symmetrize a smearing matrix, that already has N=1.")


    #We also include a simple GEVP method based on Scipy.linalg
    def GEVP(self, t0, ts):
        if (self.content[t0] is None) or (self.content[ts] is None):
            raise Exception("Corr not defined at t0/ts")
        G0, Gt = np.empty([self.N, self.N], dtype="double"), np.empty([self.N, self.N], dtype="double")
        for i in range(self.N):
            for j in range(self.N):
                G0[i, j] = self.content[t0][i, j].value
                Gt[i, j] = self.content[ts][i, j].value

        sp_val,sp_vec = scipy.linalg.eig(Gt, G0)
        sp_vec = sp_vec[:,np.argmax(sp_val)] #we only want the eigenvector belonging to the biggest eigenvalue.
        sp_vec = sp_vec/np.sqrt(sp_vec@sp_vec)
        return sp_vec

<<<<<<< HEAD
    def deriv(self, symmetric=False): #Defaults to forward derivative f'(t)=f(t+1)-f(t)
=======
    def deriv(self, symmetric=True): #Defaults to forward symmetric derivative
>>>>>>> 5bd0fae1
        if not symmetric:
            newcontent = []
            for t in range(self.T - 1):
                if (self.content[t] is None) or (self.content[t+1] is None):
                    newcontent.append(None)
                else:
                    newcontent.append(self.content[t + 1] - self.content[t])
            if(all([x is None for x in newcontent])):
                raise Exception("Derivative is undefined at all timeslices")
            return Corr(newcontent, padding_back=1)
        if symmetric:
            newcontent = []
            for t in range(1, self.T-1):
                if (self.content[t-1] is None) or (self.content[t+1] is None):
                    newcontent.append(None)
                else:
                    newcontent.append(0.5 * (self.content[t + 1] - self.content[t - 1]))
            if(all([x is None for x in newcontent])):
                raise Exception('Derivative is undefined at all timeslices')
            return Corr(newcontent, padding_back=1, padding_front=1)

<<<<<<< HEAD
    def m_eff(self, variant='log', guess=1.0):
        """Returns the effective mass of the correlator as correlator object

        Parameters
        ----------
        variant -- log: uses the standard effective mass log(C(t) / C(t+1))
                   periodic : Solves C(t) / C(t+1) = cosh(m * (t - T/2)) / cosh(m * (t + 1 - T/2)) for m. See, e.g., arXiv:1205.5380
        guess -- guess for the root finder, only relevant for the root variant
        """
=======

    def second_deriv(self):
        newcontent = []
        for t in range(1, self.T-1):
            if (self.content[t-1] is None) or (self.content[t+1] is None):
                newcontent.append(None)
            else:
                newcontent.append((self.content[t + 1] - 2 * self.content[t] + self.content[t - 1]))
        if(all([x is None for x in newcontent])):
            raise Exception("Derivative is undefined at all timeslices")
        return Corr(newcontent, padding_back=1, padding_front=1)


    #effective mass at every timeslice
    def m_eff(self, periodic=False):
>>>>>>> 5bd0fae1
        if self.N != 1:
            raise Exception('Correlator must be projected before getting m_eff')
        if variant is 'log':
            newcontent = []
            for t in range(self.T - 1):
                if (self.content[t] is None) or (self.content[t + 1] is None):
                    newcontent.append(None)
                else:
                    newcontent.append(self.content[t] / self.content[t + 1])
            if(all([x is None for x in newcontent])):
                raise Exception('m_eff is undefined at all timeslices')

            return np.log(Corr(newcontent, padding_back=1))

        elif variant is 'periodic':
            newcontent = []
            for t in range(self.T - 1):
                if (self.content[t] is None) or (self.content[t + 1] is None):
                    newcontent.append(None)
                else:
                    func = lambda x, d : anp.cosh(x * (t - self.T / 2)) / anp.cosh(x * (t + 1 - self.T / 2)) - d
                    newcontent.append(np.abs(find_root(self.content[t][0] / self.content[t + 1][0], func, guess=guess)))
            if(all([x is None for x in newcontent])):
                raise Exception('m_eff is undefined at all timeslices')

            return Corr(newcontent, padding_back=1)
        else:
            raise Exception('Unkown variant.')

    #We want to apply a pe.standard_fit directly to the Corr using an arbitrary function and range.
    def fit(self, function, fitrange=None, silent=False, **kwargs):
        if self.N != 1:
            raise Exception("Correlator must be projected before fitting")

        if fitrange is None:
            fitrange=[0, self.T]

        xs = [x for x in range(fitrange[0], fitrange[1]) if not self.content[x] is None]
        ys = [self.content[x][0] for x in range(fitrange[0], fitrange[1]) if not self.content[x] is None]
        result = standard_fit(xs, ys, function, silent=silent, **kwargs)
        if isinstance(result, list):
            [item.gamma_method() for item in result if isinstance(item,Obs)]
        elif isinstance(result, dict):
            [item.gamma_method() for item in result['fit_parameters'] if isinstance(item,Obs)]
        else:
            raise Exception('Unexpected fit result.')
        return result

    #we want to quickly get a plateau
    def plateau(self, plateau_range, method="fit"):
        if self.N != 1:
            raise Exception("Correlator must be projected before getting a plateau.")
        if(all([self.content[t] is None for t in range(plateau_range[0], plateau_range[1])])):
                raise Exception("plateau is undefined at all timeslices in plateaurange.")
        if method == "fit":
            def const_func(a, t):
                return a[0] # At some point pe.standard fit had an issue with single parameter fits. Being careful does not hurt
            return self.fit(const_func,plateau_range)[0]
        elif method in ["avg","average","mean"]:
            returnvalue= np.mean([item[0] for item in self.content[plateau_range[0]:plateau_range[1]+1] if not item is None])
            returnvalue.gamma_method()
            return returnvalue

        else:
            raise Exception("Unsupported plateau method: " + method)

    #quick and dirty plotting function to view Correlator inside Jupyter
    #If one would not want to import pyplot, this could easily be replaced by a call to pe.plot_corrs
    #This might be a bit more flexible later
    def show(self, x_range=None, comp=None, logscale=False, plateau=None, fit_res=None, save=None):
        """Plots the correlator, uses tag as label if available.

        Parameters
        ----------
        x_range -- list of two values, determining the range of the x-axis e.g. [4, 8]
        comp -- Correlator or list of correlators which are plotted for comparison.
        logscale -- Sets y-axis to logscale
        save -- path to file in which the figure should be saved
        """
        if self.N!=1:
            raise Exception("Correlator must be projected before plotting")
        if  x_range is None:
            x_range=[0, self.T]

        fig = plt.figure()
        ax1 = fig.add_subplot(111)

        x,y,y_err=self.plottable()
        ax1.errorbar(x, y, y_err, label=self.tag)
        if logscale:
            ax1.set_yscale('log')
        else:
            # we generate ylim instead of using autoscaling.
            y_min=min([(x[0].value - x[0].dvalue) for x in self.content[x_range[0]:x_range[1]] if (x is not None) and x[0].dvalue < 2 * np.abs(x[0].value)])
            y_max=max([(x[0].value + x[0].dvalue) for x in self.content[x_range[0]:x_range[1]] if (x is not None) and x[0].dvalue < 2 * np.abs(x[0].value)])
            ax1.set_ylim([y_min - 0.1 * (y_max - y_min), y_max + 0.1 * (y_max - y_min)])

        if comp:
            if isinstance(comp, Corr) or isinstance(comp, list):
                for corr in comp if isinstance(comp, list) else [comp]:
                    x,y,y_err=corr.plottable()
                    plt.errorbar(x, y, y_err, label=corr.tag, mfc=plt.rcParams['axes.facecolor'])
            else:
                raise Exception('comp must be a correlator or a list of correlators.')

        if plateau:
            if isinstance(plateau, Obs):
                ax1.axhline(y=plateau.value, linewidth=2, color=plt.rcParams['text.color'], alpha=0.6, marker=',', ls='--', label='Plateau')
                ax1.axhspan(plateau.value - plateau.dvalue, plateau.value + plateau.dvalue, alpha=0.25, color=plt.rcParams['text.color'], ls='-')
            else:
                raise Exception('plateau must be an Obs')

        if fit_res:
            x_samples = np.arange(x_range[0], x_range[1] + 1, 0.05)
            ax1.plot(x_samples,
                    fit_res['fit_function']([o.value for o in fit_res['fit_parameters']], x_samples)
                    , ls='-', marker=',', lw=2)

        ax1.set_xlabel(r'$x_0 / a$')
        ax1.set_xlim([x_range[0] - 0.5, x_range[1] + 0.5])

        handles, labels = ax1.get_legend_handles_labels()
        if labels:
            legend = ax1.legend()
        plt.draw()

        if save:
            if isinstance(save, str):
                fig.savefig(save)
            else:
                raise Exception('safe has to be a string.')

        return

    def dump(self,filename):
        dump_object(self,filename)
        return

    def print(self, range=[0, None]):
        print(self.__repr__(range))

    def __repr__(self, range=[0, None]):
        if range[1]:
            range[1] += 1
        content_string = 'x0/a\tCorr(x0/a)\n------------------\n'
        for i, sub_corr in enumerate(self.content[range[0]:range[1]]):
            if sub_corr is None:
                content_string += str(i + range[0]) + '\n'
            else:
                content_string += str(i + range[0])
                for element in sub_corr:
                    content_string += '\t' + element.__repr__()[4:-1]
                content_string += '\n'
        return content_string
    def __str__(self):
        return self.__repr__()
        #return ("Corr[T="+str(self.T)+" , N="+str(self.N)+" , content="+str([o[0] for o in [o for o in self.content]])+"]")

    #We define the basic operations, that can be performed with correlators.
    #While */+- get defined here, they only work for Corr*Obs and not Obs*Corr.
    #This is because Obs*Corr checks Obs.__mul__ first and does not catch an exception.
    #One could try and tell Obs to check if the y in __mul__ is a Corr and

    def __add__(self, y):
        if isinstance(y, Corr):
            if ((self.N!=y.N) or (self.T!=y.T) ):
                raise Exception("Addition of Corrs with different shape")
            newcontent=[]
            for t in range(self.T):
                if (self.content[t] is None) or (y.content[t] is None):
                    newcontent.append(None)
                else:
                    newcontent.append(self.content[t]+y.content[t])
            return Corr(newcontent)

        elif isinstance(y, Obs) or isinstance(y, int) or isinstance(y,float):
            newcontent=[]
            for t in range(self.T):
                if (self.content[t] is None):
                    newcontent.append(None)
                else:
                    newcontent.append(self.content[t]+y)
            return Corr(newcontent)
        else:
            raise TypeError("Corr + wrong type")

    def __mul__(self,y):
        if isinstance(y,Corr):
            if not((self.N==1 or y.N==1 or self.N==y.N) and self.T==y.T):
                raise Exception("Multiplication of Corr object requires N=N or N=1 and T=T")
            newcontent=[]
            for t in range(self.T):
                if (self.content[t] is None) or (y.content[t] is None):
                    newcontent.append(None)
                else:
                    newcontent.append(self.content[t]*y.content[t])
            return Corr(newcontent)

        elif isinstance(y, Obs) or isinstance(y, int) or isinstance(y,float):
            newcontent=[]
            for t in range(self.T):
                if (self.content[t] is None):
                    newcontent.append(None)
                else:
                    newcontent.append(self.content[t]*y)
            return Corr(newcontent)
        else:
            raise TypeError("Corr * wrong type")

    def __truediv__(self,y):
        if isinstance(y,Corr):
            if not((self.N==1 or y.N==1 or self.N==y.N) and self.T==y.T):
                raise Exception("Multiplication of Corr object requires N=N or N=1 and T=T")
            newcontent=[]
            for t in range(self.T):
                if (self.content[t] is None) or (y.content[t] is None):
                    newcontent.append(None)
                else:
                    newcontent.append(self.content[t]/y.content[t])
            #Here we set the entire timeslice to undefined, if one of the smearings has encountered an division by zero.
            #While this might throw away perfectly good values in other smearings, we will never have to check, if all values in our matrix are defined
            for t in range(self.T):
                if newcontent[t] is None:
                    continue
                if np.isnan(np.sum(newcontent[t]).value):
                    newcontent[t]=None

            if all([item is None for item in newcontent]):
                raise Exception("Division returns completely undefined correlator")



            return Corr(newcontent)

        elif isinstance(y, Obs):
            if y.value==0:
                raise Exception("Division by Zero will return undefined correlator")
            newcontent=[]
            for t in range(self.T):
                if (self.content[t] is None):
                    newcontent.append(None)
                else:
                    newcontent.append(self.content[t]/y)
            return Corr(newcontent)

        elif isinstance(y, int) or isinstance(y,float):
            if y==0:
                raise Exception("Division by Zero will return undefined correlator")
            newcontent=[]
            for t in range(self.T):
                if (self.content[t] is None):
                    newcontent.append(None)
                else:
                    newcontent.append(self.content[t]/y)
            return Corr(newcontent)
        else:
            raise TypeError("Corr / wrong type")

    def __neg__(self):
        newcontent=[None if (item is None) else -1.*item for item in self.content]
        return Corr(newcontent)

    def __sub__(self,y):
        return self +(-y)

    def __pow__(self, y):
        if isinstance(y, Obs) or isinstance(y,int) or isinstance(y,float):
            newcontent=[None if (item is None) else item**y for item in self.content]
            return Corr(newcontent)
        else:
            raise TypeError("type of exponent not supported")

    def __abs__(self):
        newcontent=[None if (item is None) else np.abs(item) for item in self.content]
        return Corr(newcontent)

#The numpy functions:
    def sqrt(self):
        return self**0.5

    def log(self):
        newcontent=[None if (item is None) else np.log(item) for item in self.content]
        return Corr(newcontent)

    def exp(self):
        newcontent=[None if (item is None) else np.exp(item) for item in self.content]
        return Corr(newcontent)

    def sin(self):
        newcontent=[None if (item is None) else np.sin(item) for item in self.content]
        return Corr(newcontent)

    def cos(self):
        newcontent=[None if (item is None) else np.cos(item) for item in self.content]
        return Corr(newcontent)

    def tan(self):
        newcontent=[None if (item is None) else np.tan(item) for item in self.content]

        for t in range(self.T):
                if newcontent[t] is None:
                    continue
                if np.isnan(np.sum(newcontent[t]).value):
                    newcontent[t]=None
        if all([item is None for item in newcontent]):
                raise Exception("Operation returns completely undefined correlator")

        return Corr(newcontent)

    def sinh(self):
        newcontent=[None if (item is None) else np.sinh(item) for item in self.content]
        return Corr(newcontent)

    def cosh(self):
        newcontent=[None if (item is None) else np.cosh(item) for item in self.content]
        return Corr(newcontent)

    def tanh(self):
        newcontent=[None if (item is None) else np.tanh(item) for item in self.content]
        for t in range(self.T):
                if newcontent[t] is None:
                    continue
                if np.isnan(np.sum(newcontent[t]).value):
                    newcontent[t]=None
        if all([item is None for item in newcontent]):
                raise Exception("Operation returns completely undefined correlator")
        return Corr(newcontent)

    def arcsin(self):
        newcontent=[None if (item is None) else np.arcsin(item) for item in self.content]
        for t in range(self.T):
                if newcontent[t] is None:
                    continue
                if np.isnan(np.sum(newcontent[t]).value):
                    newcontent[t]=None
        if all([item is None for item in newcontent]):
                raise Exception("Operation returns completely undefined correlator")
        return Corr(newcontent)

    def arccos(self):
        newcontent=[None if (item is None) else np.arccos(item) for item in self.content]
        for t in range(self.T):
                if newcontent[t] is None:
                    continue
                if np.isnan(np.sum(newcontent[t]).value):
                    newcontent[t]=None
        if all([item is None for item in newcontent]):
                raise Exception("Operation returns completely undefined correlator")
        return Corr(newcontent)

    def arctan(self):
        newcontent=[None if (item is None) else np.arctan(item) for item in self.content]
        for t in range(self.T):
                if newcontent[t] is None:
                    continue
                if np.isnan(np.sum(newcontent[t]).value):
                    newcontent[t]=None
        if all([item is None for item in newcontent]):
                raise Exception("Operation returns completely undefined correlator")
        return Corr(newcontent)

    def arcsinh(self):
        newcontent=[None if (item is None) else np.arcsinh(item) for item in self.content]
        for t in range(self.T):
                if newcontent[t] is None:
                    continue
                if np.isnan(np.sum(newcontent[t]).value):
                    newcontent[t]=None
        if all([item is None for item in newcontent]):
                raise Exception("Operation returns completely undefined correlator")
        return Corr(newcontent)

    def arccosh(self):
        newcontent=[None if (item is None) else np.arccosh(item) for item in self.content]
        for t in range(self.T):
                if newcontent[t] is None:
                    continue
                if np.isnan(np.sum(newcontent[t]).value):
                    newcontent[t]=None
        if all([item is None for item in newcontent]):
                raise Exception("Operation returns completely undefined correlator")
        return Corr(newcontent)

    def arctanh(self):
        newcontent=[None if (item is None) else np.arctanh(item) for item in self.content]
        for t in range(self.T):
                if newcontent[t] is None:
                    continue
                if np.isnan(np.sum(newcontent[t]).value):
                    newcontent[t]=None
        if all([item is None for item in newcontent]):
                raise Exception("Operation returns completely undefined correlator")
        return Corr(newcontent)


    #right hand side operations (require tweak in main module to work)
    def __rsub__(self,y):
        return -self+y
    def __rmul__(self, y):
        return self * y
    def __radd__(self,y):
        return self + y



##One of the most common tasks is to select a range for a plateau or a fit. This is best done visually.
#def GUI_range_finder(corr, current_range=None):
#    T=corr.T
#    if corr.N!=1:
#        raise Exception("The Corr needs to be projected to select a range.")
#    #We need to define few helper functions for the Gui
#    def get_figure(corr,values):
#        fig = matplotlib.figure.Figure(figsize=(7, 4), dpi=100)
#        fig.clf()
#        x,y,err=corr.plottable()
#        ax=fig.add_subplot(111,label="main")#.plot(t, 2 * np.sin(2 * np.pi * t))
#        end=int(max(values["range_start"],values["range_end"]))
#        start=int(min(values["range_start"],values["range_end"]))
#        db=[0.1,0.2,0.8]
#        ax.errorbar(x,y,err, fmt="-o",color=[0.4,0.6,0.8])
#        ax.errorbar(x[start:end],y[start:end],err[start:end], fmt="-o",color=db)
#        offset=int(0.3*(end-start))
#        xrange=[max(min(start-1,int(start-offset)),0),min(max(int(end+offset),end+1),T-1)]
#        ax.grid()
#        if values["Plateau"]:
#            plateau=corr.plateau([start,end])
#            ax.hlines(plateau.value,0,T+1,lw=plateau.dvalue,color="red",alpha=0.5)
#            ax.hlines(plateau.value,0,T+1,lw=1,color="red")
#            ax.set_title(r"Current Plateau="+str(plateau)[4:-1])
#        if(values["Crop X"]):
#            ax.set_xlim(xrange)
#        ax.set_xticks([x for x in ax.get_xticks() if (x-int(x)==0) and (0<=x<T)])
#        if(values["Crop Y"]):
#            y_min=min([ (x[0].value-x[0].dvalue)  for x in corr.content[xrange[0]:xrange[1]] if(not x is None)])
#            y_max=max([ (x[0].value+x[0].dvalue)  for x in corr.content[xrange[0]:xrange[1]] if(not x is None)])
#            ax.set_ylim([y_min-0.1*(y_max-y_min),y_max+0.1*(y_max-y_min)])
#        else:
#            y_min=min([ (x[0].value-x[0].dvalue)  for x in corr.content if(not x is None)])
#            y_max=max([ (x[0].value+x[0].dvalue)  for x in corr.content if(not x is None)])
#            ax.set_ylim([y_min-0.1*(y_max-y_min),y_max+0.1*(y_max-y_min)])
#        ax.vlines(values["range_start"]-0.5,-2*abs(y_min),2*y_max,color=db)
#        ax.vlines(values["range_end"]-0.5,-2*abs(y_min),2*y_max,color=db)
#        return fig
#
#    def draw_figure(canvas, figure):
#        #matplotlib.use('TkAgg')
#        figure_canvas_agg = FigureCanvasTkAgg(figure, canvas)
#        figure_canvas_agg.draw()
#        figure_canvas_agg.get_tk_widget().pack(side='top', fill='both', expand=1)
#        return figure_canvas_agg
#
#    def delete_figure_agg(figure_agg):
#        figure_agg.get_tk_widget().forget()
#        plt.close('all')
#
#    #We change settings for mpl only inside the function
#    #matplotlib.use('TkAgg')
#
#    #now we can call our gui
#    # define window layout
#    default_values={}
#    default_values["Crop X"]=False
#    default_values["Crop Y"]=False
#    default_values["Plateau"]=False
#    if current_range is None:
#        default_values["range_start"]=1
#        default_values["range_end"]=int(T/2)
#    else:
#        default_values["range_start"]=current_range[0]
#        default_values["range_end"]=current_range[1]
#
#
#    layout = [
#            [sg.Canvas(key='-CANVAS-')],
#            [sg.Slider(range=(0,T),default_value=default_values["range_start"],size=(40,15),orientation='horizontal',key="range_start",enable_events = True)],
#            [sg.Slider(range=(0,T),default_value=default_values["range_end"],size=(40,15),orientation='horizontal',key="range_end",enable_events = True)],
#            [sg.Checkbox('Crop X',key="Crop X",default=default_values["Crop X"],enable_events = True),sg.Checkbox('Crop Y',key="Crop Y",default=default_values["Crop Y"],enable_events = True),sg.Checkbox('Plateau', key="Plateau",default=default_values["Plateau"],enable_events = True),sg.Button('Return')]]
#
#    #Calling a theme after the layout is set, preserves default sliders and Buttons
#
#    window = sg.Window('Range Finder', layout, finalize=True, element_justification='center', font='Helvetica 18',return_keyboard_events=True)
#
#    # add the plot to the window
#    fig = get_figure(corr,default_values)
#    fig_canvas_agg =draw_figure(window['-CANVAS-'].TKCanvas, fig)
#    while True:
#        event, values = window.read()
#        if event is None or event=="Return" or event=="\r":
#            break
#        else:
#            if values["range_end"]<=values["range_start"]+2:
#                if values["range_start"]+3<T:
#                    window["range_end"].update(values["range_start"]+3)
#                else:
#                    window["range_start"].update(T-3)
#                    window["range_end"].update(values["range_start"]+3)
#            # we need a distance of 2 fo a plateau
#            if values["range_end"]<=values["range_start"]+1:
#                values["Plateau"]=False
#                window["Plateau"].update(False)
#            if fig_canvas_agg:
#                delete_figure_agg(fig_canvas_agg)
#            fig = get_figure(corr,values)
#            fig_canvas_agg =draw_figure(window['-CANVAS-'].TKCanvas, fig)
#
#
#    window.close()
#    #It is easier to read the last event, that occurred
#    if event=="Return" or event=="\r":
#        end=int(max(values["range_start"],values["range_end"]))
#        start=int(min(values["range_start"],values["range_end"]))
#        window.close()
#        return [start,end]
#    else:
#        return<|MERGE_RESOLUTION|>--- conflicted
+++ resolved
@@ -176,11 +176,7 @@
         sp_vec = sp_vec/np.sqrt(sp_vec@sp_vec)
         return sp_vec
 
-<<<<<<< HEAD
-    def deriv(self, symmetric=False): #Defaults to forward derivative f'(t)=f(t+1)-f(t)
-=======
-    def deriv(self, symmetric=True): #Defaults to forward symmetric derivative
->>>>>>> 5bd0fae1
+    def deriv(self, symmetric=True): #Defaults to symmetric derivative
         if not symmetric:
             newcontent = []
             for t in range(self.T - 1):
@@ -202,17 +198,6 @@
                 raise Exception('Derivative is undefined at all timeslices')
             return Corr(newcontent, padding_back=1, padding_front=1)
 
-<<<<<<< HEAD
-    def m_eff(self, variant='log', guess=1.0):
-        """Returns the effective mass of the correlator as correlator object
-
-        Parameters
-        ----------
-        variant -- log: uses the standard effective mass log(C(t) / C(t+1))
-                   periodic : Solves C(t) / C(t+1) = cosh(m * (t - T/2)) / cosh(m * (t + 1 - T/2)) for m. See, e.g., arXiv:1205.5380
-        guess -- guess for the root finder, only relevant for the root variant
-        """
-=======
 
     def second_deriv(self):
         newcontent = []
@@ -226,9 +211,15 @@
         return Corr(newcontent, padding_back=1, padding_front=1)
 
 
-    #effective mass at every timeslice
-    def m_eff(self, periodic=False):
->>>>>>> 5bd0fae1
+def m_eff(self, variant='log', guess=1.0):
+        """Returns the effective mass of the correlator as correlator object
+
+        Parameters
+        ----------
+        variant -- log: uses the standard effective mass log(C(t) / C(t+1))
+                   periodic : Solves C(t) / C(t+1) = cosh(m * (t - T/2)) / cosh(m * (t + 1 - T/2)) for m. See, e.g., arXiv:1205.5380
+        guess -- guess for the root finder, only relevant for the root variant
+        """
         if self.N != 1:
             raise Exception('Correlator must be projected before getting m_eff')
         if variant is 'log':
@@ -630,117 +621,4 @@
     def __rmul__(self, y):
         return self * y
     def __radd__(self,y):
-        return self + y
-
-
-
-##One of the most common tasks is to select a range for a plateau or a fit. This is best done visually.
-#def GUI_range_finder(corr, current_range=None):
-#    T=corr.T
-#    if corr.N!=1:
-#        raise Exception("The Corr needs to be projected to select a range.")
-#    #We need to define few helper functions for the Gui
-#    def get_figure(corr,values):
-#        fig = matplotlib.figure.Figure(figsize=(7, 4), dpi=100)
-#        fig.clf()
-#        x,y,err=corr.plottable()
-#        ax=fig.add_subplot(111,label="main")#.plot(t, 2 * np.sin(2 * np.pi * t))
-#        end=int(max(values["range_start"],values["range_end"]))
-#        start=int(min(values["range_start"],values["range_end"]))
-#        db=[0.1,0.2,0.8]
-#        ax.errorbar(x,y,err, fmt="-o",color=[0.4,0.6,0.8])
-#        ax.errorbar(x[start:end],y[start:end],err[start:end], fmt="-o",color=db)
-#        offset=int(0.3*(end-start))
-#        xrange=[max(min(start-1,int(start-offset)),0),min(max(int(end+offset),end+1),T-1)]
-#        ax.grid()
-#        if values["Plateau"]:
-#            plateau=corr.plateau([start,end])
-#            ax.hlines(plateau.value,0,T+1,lw=plateau.dvalue,color="red",alpha=0.5)
-#            ax.hlines(plateau.value,0,T+1,lw=1,color="red")
-#            ax.set_title(r"Current Plateau="+str(plateau)[4:-1])
-#        if(values["Crop X"]):
-#            ax.set_xlim(xrange)
-#        ax.set_xticks([x for x in ax.get_xticks() if (x-int(x)==0) and (0<=x<T)])
-#        if(values["Crop Y"]):
-#            y_min=min([ (x[0].value-x[0].dvalue)  for x in corr.content[xrange[0]:xrange[1]] if(not x is None)])
-#            y_max=max([ (x[0].value+x[0].dvalue)  for x in corr.content[xrange[0]:xrange[1]] if(not x is None)])
-#            ax.set_ylim([y_min-0.1*(y_max-y_min),y_max+0.1*(y_max-y_min)])
-#        else:
-#            y_min=min([ (x[0].value-x[0].dvalue)  for x in corr.content if(not x is None)])
-#            y_max=max([ (x[0].value+x[0].dvalue)  for x in corr.content if(not x is None)])
-#            ax.set_ylim([y_min-0.1*(y_max-y_min),y_max+0.1*(y_max-y_min)])
-#        ax.vlines(values["range_start"]-0.5,-2*abs(y_min),2*y_max,color=db)
-#        ax.vlines(values["range_end"]-0.5,-2*abs(y_min),2*y_max,color=db)
-#        return fig
-#
-#    def draw_figure(canvas, figure):
-#        #matplotlib.use('TkAgg')
-#        figure_canvas_agg = FigureCanvasTkAgg(figure, canvas)
-#        figure_canvas_agg.draw()
-#        figure_canvas_agg.get_tk_widget().pack(side='top', fill='both', expand=1)
-#        return figure_canvas_agg
-#
-#    def delete_figure_agg(figure_agg):
-#        figure_agg.get_tk_widget().forget()
-#        plt.close('all')
-#
-#    #We change settings for mpl only inside the function
-#    #matplotlib.use('TkAgg')
-#
-#    #now we can call our gui
-#    # define window layout
-#    default_values={}
-#    default_values["Crop X"]=False
-#    default_values["Crop Y"]=False
-#    default_values["Plateau"]=False
-#    if current_range is None:
-#        default_values["range_start"]=1
-#        default_values["range_end"]=int(T/2)
-#    else:
-#        default_values["range_start"]=current_range[0]
-#        default_values["range_end"]=current_range[1]
-#
-#
-#    layout = [
-#            [sg.Canvas(key='-CANVAS-')],
-#            [sg.Slider(range=(0,T),default_value=default_values["range_start"],size=(40,15),orientation='horizontal',key="range_start",enable_events = True)],
-#            [sg.Slider(range=(0,T),default_value=default_values["range_end"],size=(40,15),orientation='horizontal',key="range_end",enable_events = True)],
-#            [sg.Checkbox('Crop X',key="Crop X",default=default_values["Crop X"],enable_events = True),sg.Checkbox('Crop Y',key="Crop Y",default=default_values["Crop Y"],enable_events = True),sg.Checkbox('Plateau', key="Plateau",default=default_values["Plateau"],enable_events = True),sg.Button('Return')]]
-#
-#    #Calling a theme after the layout is set, preserves default sliders and Buttons
-#
-#    window = sg.Window('Range Finder', layout, finalize=True, element_justification='center', font='Helvetica 18',return_keyboard_events=True)
-#
-#    # add the plot to the window
-#    fig = get_figure(corr,default_values)
-#    fig_canvas_agg =draw_figure(window['-CANVAS-'].TKCanvas, fig)
-#    while True:
-#        event, values = window.read()
-#        if event is None or event=="Return" or event=="\r":
-#            break
-#        else:
-#            if values["range_end"]<=values["range_start"]+2:
-#                if values["range_start"]+3<T:
-#                    window["range_end"].update(values["range_start"]+3)
-#                else:
-#                    window["range_start"].update(T-3)
-#                    window["range_end"].update(values["range_start"]+3)
-#            # we need a distance of 2 fo a plateau
-#            if values["range_end"]<=values["range_start"]+1:
-#                values["Plateau"]=False
-#                window["Plateau"].update(False)
-#            if fig_canvas_agg:
-#                delete_figure_agg(fig_canvas_agg)
-#            fig = get_figure(corr,values)
-#            fig_canvas_agg =draw_figure(window['-CANVAS-'].TKCanvas, fig)
-#
-#
-#    window.close()
-#    #It is easier to read the last event, that occurred
-#    if event=="Return" or event=="\r":
-#        end=int(max(values["range_start"],values["range_end"]))
-#        start=int(min(values["range_start"],values["range_end"]))
-#        window.close()
-#        return [start,end]
-#    else:
-#        return+        return self + y