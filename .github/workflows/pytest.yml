name: pytest

on:
  push:
    branches:
      - master
      - develop
  pull_request:
  workflow_dispatch:
  schedule:
    - cron: '0 4 1 * *'

jobs:
  pytest:
    runs-on: ${{ matrix.os }}
    strategy:
      fail-fast: false
      matrix:
        os: [ubuntu-latest]
        python-version: ["3.9", "3.10", "3.11", "3.12", "3.13", "3.14"]
        include:
          - os: macos-latest
            python-version: "3.12"
          - os: ubuntu-24.04-arm
            python-version: "3.12"

    steps:
      - name: Checkout source
        uses: actions/checkout@v4

      - name: Setup python
        uses: actions/setup-python@v5
        with:
          python-version: ${{ matrix.python-version }}
<<<<<<< HEAD
          allow-prereleases: true
=======
      - name: uv
        uses: astral-sh/setup-uv@v5
>>>>>>> d6e6a435

      - name: Install
        run: |
          uv pip install wheel --system
          uv pip install . --system
          uv pip install pytest pytest-cov pytest-benchmark hypothesis --system
          uv pip freeze --system

      - name: Run tests
        run: pytest --cov=pyerrors -vv -Werror<|MERGE_RESOLUTION|>--- conflicted
+++ resolved
@@ -32,12 +32,9 @@
         uses: actions/setup-python@v5
         with:
           python-version: ${{ matrix.python-version }}
-<<<<<<< HEAD
           allow-prereleases: true
-=======
       - name: uv
         uses: astral-sh/setup-uv@v5
->>>>>>> d6e6a435
 
       - name: Install
         run: |
