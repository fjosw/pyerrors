from __future__ import annotations
import os
import fnmatch
import re
import numpy as np  # Thinly-wrapped numpy
from ..obs import Obs
from .utils import sort_names, check_idl
import itertools
from numpy import ndarray
from typing import Any, Union, Optional, Literal


sep = "/"


<<<<<<< HEAD
def read_sfcf(path: str, prefix: str, name: str, quarks: str='.*', corr_type: str="bi", noffset: int=0, wf: int=0, wf2: int=0, version: str="1.0c", cfg_separator: str="n", silent: bool=False, **kwargs) -> list[Obs]:
=======
def read_sfcf(path, prefix, name, quarks='.*', corr_type="bi", noffset=0, wf=0, wf2=0, version="1.0c", cfg_separator="n", cfg_func=None, silent=False, **kwargs):
>>>>>>> 1002dd0e
    """Read sfcf files from given folder structure.

    Parameters
    ----------
    path : str
        Path to the sfcf files.
    prefix : str
        Prefix of the sfcf files.
    name : str
        Name of the correlation function to read.
    quarks : str
        Label of the quarks used in the sfcf input file. e.g. "quark quark"
        for version 0.0 this does NOT need to be given with the typical " - "
        that is present in the output file,
        this is done automatically for this version
    corr_type : str
        Type of correlation function to read. Can be
        - 'bi' for boundary-inner
        - 'bb' for boundary-boundary
        - 'bib' for boundary-inner-boundary
    noffset : int
        Offset of the source (only relevant when wavefunctions are used)
    wf : int
        ID of wave function
    wf2 : int
        ID of the second wavefunction
        (only relevant for boundary-to-boundary correlation functions)
    im : bool
        if True, read imaginary instead of real part
        of the correlation function.
    names : list
        Alternative labeling for replicas/ensembles.
        Has to have the appropriate length
    ens_name : str
        replaces the name of the ensemble
    version: str
        version of SFCF, with which the measurement was done.
        if the compact output option (-c) was specified,
        append a "c" to the version (e.g. "1.0c")
        if the append output option (-a) was specified,
        append an "a" to the version
    cfg_separator : str
        String that separates the ensemble identifier from the configuration number (default 'n').
    replica: list
        list of replica to be read, default is all
    files: list
        list of files to be read per replica, default is all.
        for non-compact output format, hand the folders to be read here.
    check_configs: list[list[int]]
        list of list of supposed configs, eg. [range(1,1000)]
        for one replicum with 1000 configs

    Returns
    -------
    result: list[Obs]
        list of Observables with length T, observable per timeslice.
        bb-type correlators have length 1.
    """
    ret = read_sfcf_multi(path, prefix, [name], quarks_list=[quarks], corr_type_list=[corr_type],
                          noffset_list=[noffset], wf_list=[wf], wf2_list=[wf2], version=version,
                          cfg_separator=cfg_separator, cfg_func=cfg_func, silent=silent, **kwargs)
    return ret[name][quarks][str(noffset)][str(wf)][str(wf2)]


<<<<<<< HEAD
def read_sfcf_multi(path: str, prefix: str, name_list: list[str], quarks_list: list[str]=['.*'], corr_type_list: list[str]=['bi'], noffset_list: list[int]=[0], wf_list: list[int]=[0], wf2_list: list[int]=[0], version: str="1.0c", cfg_separator: str="n", silent: bool=False, keyed_out: bool=False, **kwargs) -> dict:
=======
def read_sfcf_multi(path, prefix, name_list, quarks_list=['.*'], corr_type_list=['bi'], noffset_list=[0], wf_list=[0], wf2_list=[0], version="1.0c", cfg_separator="n", cfg_func=None, silent=False, keyed_out=False, **kwargs):
>>>>>>> 1002dd0e
    """Read sfcf files from given folder structure.

    Parameters
    ----------
    path : str
        Path to the sfcf files.
    prefix : str
        Prefix of the sfcf files.
    name : str
        Name of the correlation function to read.
    quarks_list : list[str]
        Label of the quarks used in the sfcf input file. e.g. "quark quark"
        for version 0.0 this does NOT need to be given with the typical " - "
        that is present in the output file,
        this is done automatically for this version
    corr_type_list : list[str]
        Type of correlation function to read. Can be
        - 'bi' for boundary-inner
        - 'bb' for boundary-boundary
        - 'bib' for boundary-inner-boundary
    noffset_list : list[int]
        Offset of the source (only relevant when wavefunctions are used)
    wf_list : int
        ID of wave function
    wf2_list : list[int]
        ID of the second wavefunction
        (only relevant for boundary-to-boundary correlation functions)
    im : bool
        if True, read imaginary instead of real part
        of the correlation function.
    names : list
        Alternative labeling for replicas/ensembles.
        Has to have the appropriate length
    ens_name : str
        replaces the name of the ensemble
    version: str
        version of SFCF, with which the measurement was done.
        if the compact output option (-c) was specified,
        append a "c" to the version (e.g. "1.0c")
        if the append output option (-a) was specified,
        append an "a" to the version
    cfg_separator : str
        String that separates the ensemble identifier from the configuration number (default 'n').
    replica: list
        list of replica to be read, default is all
    files: list[list[int]]
        list of files to be read per replica, default is all.
        for non-compact output format, hand the folders to be read here.
    check_configs: list[list[int]]
        list of list of supposed configs, eg. [range(1,1000)]
        for one replicum with 1000 configs
    rep_string: str
        Separator of ensemble name and replicum. Example: In "ensAr0", "r" would be the separator string.
    Returns
    -------
    result: dict[list[Obs]]
        dict with one of the following properties:
        if keyed_out:
            dict[key] = list[Obs]
            where key has the form name/quarks/offset/wf/wf2
        if not keyed_out:
            dict[name][quarks][offset][wf][wf2] = list[Obs]
    """

    im: Literal[1, 0] = 0
    part: str = 'real'

    if kwargs.get('im', False):
        im = 1
        part = 'imaginary'

    known_versions: list = ["0.0", "1.0", "2.0", "1.0c", "2.0c", "1.0a", "2.0a"]

    if version not in known_versions:
        raise Exception("This version is not known!")
    if (version[-1] == "c"):
        appended = False
        compact = True
        version = version[:-1]
    elif (version[-1] == "a"):
        appended = True
        compact = False
        version = version[:-1]
    else:
        compact = False
        appended = False
    ls: list = kwargs.get("replica", [])
    if ls == []:

        for (dirpath, dirnames, filenames) in os.walk(path):
            if not appended:
                ls.extend(dirnames)
            else:
                ls.extend(filenames)
            break
        if not ls:
            raise Exception('Error, directory not found')
        # Exclude folders with different names
        for exc in ls:
            if not fnmatch.fnmatch(exc, prefix + '*'):
                ls = list(set(ls) - set([exc]))
    replica: int = 0
    if not appended:
        ls = sort_names(ls)
        replica = len(ls)

    else:
        replica = len([file.split(".")[-1] for file in ls]) // len(set([file.split(".")[-1] for file in ls]))
    if replica == 0:
        raise Exception('No replica found in directory')
    if not silent:
        print('Read', part, 'part of', name_list, 'from', prefix[:-1], ',', replica, 'replica')

    new_names = kwargs.get('names')
    if new_names is not None:
        if len(new_names) != len(set(new_names)):
            raise Exception("names are not unique!")
        if len(new_names) != replica:
            raise Exception('names should have the length', replica)
    else:
        ens_name = kwargs.get("ens_name")
        if not appended:
            new_names = _get_rep_names(ls, ens_name, rep_sep=(kwargs.get('rep_string', 'r')))
        else:
            new_names = _get_appended_rep_names(ls, prefix, name_list[0], ens_name, rep_sep=(kwargs.get('rep_string', 'r')))
        new_names = sort_names(new_names)

    idl: list[list[int]] = []

    noffset_strings: list[str] = [str(x) for x in noffset_list]
    wf_strings: list[str] = [str(x) for x in wf_list]
    wf2_strings: list[str] = [str(x) for x in wf2_list]

    # setup dict structures
    intern: dict[str, Any] = {}
    for name, corr_type in zip(name_list, corr_type_list):
        intern[name] = {}
        b2b, single = _extract_corr_type(corr_type)
        intern[name]["b2b"] = b2b
        intern[name]["single"] = single
        intern[name]["spec"] = {}
        for quarks in quarks_list:
            intern[name]["spec"][quarks] = {}
            for off in noffset_strings:
                intern[name]["spec"][quarks][off] = {}
                for w in wf_strings:
                    intern[name]["spec"][quarks][off][w] = {}
                    if b2b:
                        for w2 in wf2_strings:
                            intern[name]["spec"][quarks][off][w][w2] = {}
                            intern[name]["spec"][quarks][off][w][w2]["pattern"] = _make_pattern(version, name, off, w, w2, intern[name]['b2b'], quarks)
                    else:
                        intern[name]["spec"][quarks][off][w]["0"] = {}
                        intern[name]["spec"][quarks][off][w]["0"]["pattern"] = _make_pattern(version, name, off, w, 0, intern[name]['b2b'], quarks)

    internal_ret_dict: dict[str, list] = {}
    needed_keys = []
    for name, corr_type in zip(name_list, corr_type_list):
        b2b, single = _extract_corr_type(corr_type)
        if b2b:
            needed_keys.extend(_lists2key([name], quarks_list, noffset_strings, wf_strings, wf2_strings))
        else:
            needed_keys.extend(_lists2key([name], quarks_list, noffset_strings, wf_strings, ["0"]))

    for key in needed_keys:
        internal_ret_dict[key] = []

<<<<<<< HEAD
    rep_idl: list = []
=======
    def _default_idl_func(cfg_string, cfg_sep):
        return int(cfg_string.split(cfg_sep)[-1])

    if cfg_func is None:
        print("Default idl function in use.")
        cfg_func = _default_idl_func
        cfg_func_args = [cfg_separator]
    else:
        cfg_func_args = kwargs.get("cfg_func_args", [])

>>>>>>> 1002dd0e
    if not appended:
        for i, item in enumerate(ls):
            rep_path = path + '/' + item
            if "files" in kwargs:
                files = kwargs.get("files")
                if isinstance(files, list):
                    if all(isinstance(f, list) for f in files):
                        files = files[i]
                    elif all(isinstance(f, str) for f in files):
                        files = files
                    else:
                        raise TypeError("files has to be of type list[list[str]] or list[str]!")
                else:
                    raise TypeError("files has to be of type list[list[str]] or list[str]!")

            else:
                files = []
            sub_ls = _find_files(rep_path, prefix, compact, files)
            rep_idl = []
            no_cfg = len(sub_ls)
            for cfg in sub_ls:
                try:
                    if compact:
                        rep_idl.append(cfg_func(cfg, *cfg_func_args))
                    else:
                        rep_idl.append(int(cfg[3:]))
                except Exception:
                    raise Exception("Couldn't parse idl from directory, problem with file " + cfg)
            rep_idl.sort()
            # maybe there is a better way to print the idls
            if not silent:
                print(item, ':', no_cfg, ' configurations')
            idl.append(rep_idl)
            # here we have found all the files we need to look into.
            if i == 0:
                if version != "0.0" and compact:
                    file = path + '/' + item + '/' + sub_ls[0]
                for name_index, name in enumerate(name_list):
                    if version == "0.0" or not compact:
                        file = path + '/' + item + '/' + sub_ls[0] + '/' + name
                    if corr_type_list[name_index] == 'bi':
                        name_keys = _lists2key(quarks_list, noffset_strings, wf_strings, ["0"])
                    else:
                        name_keys = _lists2key(quarks_list, noffset_strings, wf_strings, wf2_strings)
                    for key in name_keys:
                        specs = _key2specs(key)
                        quarks = specs[0]
                        off = specs[1]
                        w = specs[2]
                        w2 = specs[3]
                        # here, we want to find the place within the file,
                        # where the correlator we need is stored.
                        # to do so, the pattern needed is put together
                        # from the input values
                        start_read, T = _find_correlator(file, version, intern[name]["spec"][quarks][str(off)][str(w)][str(w2)]["pattern"], intern[name]['b2b'], silent=silent)
                        intern[name]["spec"][quarks][str(off)][str(w)][str(w2)]["start"] = start_read
                        intern[name]["T"] = T
                        # preparing the datastructure
                        # the correlators get parsed into...
                        deltas: list[list] = []
                        for j in range(intern[name]["T"]):
                            deltas.append([])
                        internal_ret_dict[sep.join([name, key])] = deltas

            if compact:
                rep_deltas = _read_compact_rep(path, item, sub_ls, intern, needed_keys, im)
                for key in needed_keys:
                    name = _key2specs(key)[0]
                    for t in range(intern[name]["T"]):
                        internal_ret_dict[key][t].append(rep_deltas[key][t])
            else:
                for key in needed_keys:
                    rep_data: list = []
                    name = _key2specs(key)[0]
                    for subitem in sub_ls:
                        cfg_path = path + '/' + item + '/' + subitem
                        file_data = _read_o_file(cfg_path, name, needed_keys, intern, version, im)
                        rep_data.append(file_data)
                    for t in range(intern[name]["T"]):
                        internal_ret_dict[key][t].append([])
                        for cfg_number in range(no_cfg):
                            internal_ret_dict[key][t][i].append(rep_data[cfg_number][key][t])
    else:
        for key in needed_keys:
            specs = _key2specs(key)
            name = specs[0]
            quarks = specs[1]
            off = specs[2]
            w = specs[3]
            w2 = specs[4]
            name_ls = kwargs.get("files")
            if name_ls is not None:
                if not (isinstance(name_ls, list) and all(isinstance(f, str) for f in name_ls)):
                    raise TypeError("In append mode, files has to be of type list[str]!")
            else:
                name_ls = ls
                for exc in name_ls:
                    if not fnmatch.fnmatch(exc, prefix + '*.' + name):
                        name_ls = list(set(name_ls) - set([exc]))
            name_ls = sort_names(name_ls)
            pattern = intern[name]['spec'][quarks][off][w][w2]['pattern']
            deltas = []
            for rep, file in enumerate(name_ls):
                rep_idl = []
                rep_data = []
                filename = path + '/' + file
                T, rep_idl, rep_data = _read_append_rep(filename, pattern, intern[name]['b2b'], im, intern[name]['single'], cfg_func, cfg_func_args)
                if rep == 0:
                    intern[name]['T'] = T
                    for t in range(intern[name]['T']):
                        deltas.append([])
                for t in range(intern[name]['T']):
                    deltas[t].append(rep_data[t])
                internal_ret_dict[key] = deltas
                if name == name_list[0]:
                    idl.append(rep_idl)

    che: Union[list[list[int]], None] = kwargs.get("check_configs", None)
    if che is not None:
        if not silent:
            print("Checking for missing configs...")
        if not (len(che) == len(idl)):
            raise Exception("check_configs has to have an entry for each replicum!")
        for r in range(len(idl)):
            if not silent:
                print("checking " + new_names[r])
            check_idl(idl[r], che[r])
        if not silent:
            print("Done")

    result_dict: dict[str, Any] = {}
    if keyed_out:
        for key in needed_keys:
            name = _key2specs(key)[0]
            result = []
            for t in range(intern[name]["T"]):
                result.append(Obs(internal_ret_dict[key][t], new_names, idl=idl))
            result_dict[key] = result
    else:
        for name, corr_type in zip(name_list, corr_type_list):
            result_dict[name] = {}
            for quarks in quarks_list:
                result_dict[name][quarks] = {}
                for off in noffset_strings:
                    result_dict[name][quarks][off] = {}
                    for w in wf_strings:
                        result_dict[name][quarks][off][w] = {}
                        if corr_type != 'bi':
                            for w2 in wf2_strings:
                                key = _specs2key(name, quarks, off, w, w2)
                                result = []
                                for t in range(intern[name]["T"]):
                                    result.append(Obs(internal_ret_dict[key][t], new_names, idl=idl))
                                result_dict[name][quarks][str(off)][str(w)][str(w2)] = result
                        else:
                            key = _specs2key(name, quarks, off, w, "0")
                            result = []
                            for t in range(intern[name]["T"]):
                                result.append(Obs(internal_ret_dict[key][t], new_names, idl=idl))
                            result_dict[name][quarks][str(off)][str(w)][str(0)] = result
    return result_dict


def _lists2key(*lists) -> list[str]:
    keys = []
    for tup in itertools.product(*lists):
        keys.append(sep.join(tup))
    return keys


def _key2specs(key: str) -> list[str]:
    return key.split(sep)


def _specs2key(*specs) -> str:
    return sep.join(specs)


def _read_o_file(cfg_path: str, name: str, needed_keys: list[str], intern: dict[str, dict], version: str, im: int) -> dict[str, list[float]]:
    return_vals = {}
    for key in needed_keys:
        file = cfg_path + '/' + name
        specs = _key2specs(key)
        if specs[0] == name:
            with open(file) as fp:
                lines = fp.readlines()
                quarks = specs[1]
                off = specs[2]
                w = specs[3]
                w2 = specs[4]
                T = intern[name]["T"]
                start_read = intern[name]["spec"][quarks][off][w][w2]["start"]
                deltas = []
                for line in lines[start_read:start_read + T]:
                    floats = list(map(float, line.split()))
                    if version == "0.0":
                        deltas.append(floats[im - intern[name]["single"]])
                    else:
                        deltas.append(floats[1 + im - intern[name]["single"]])
                return_vals[key] = deltas
    return return_vals


def _extract_corr_type(corr_type: str) -> tuple[bool, bool]:
    if corr_type == 'bb':
        b2b = True
        single = True
    elif corr_type == 'bib':
        b2b = True
        single = False
    else:
        b2b = False
        single = False
    return b2b, single


def _find_files(rep_path: str, prefix: str, compact: bool, files: Optional[list]=None) -> list[str]:
    if files is None:
        files = []
    sub_ls = []
    if not files == []:
        files.sort(key=lambda x: int(re.findall(r'\d+', x)[-1]))
    else:
        for (dirpath, dirnames, filenames) in os.walk(rep_path):
            if compact:
                sub_ls.extend(filenames)
            else:
                sub_ls.extend(dirnames)
            break
        if compact:
            for exc in sub_ls:
                if not fnmatch.fnmatch(exc, prefix + '*'):
                    sub_ls = list(set(sub_ls) - set([exc]))
            sub_ls.sort(key=lambda x: int(re.findall(r'\d+', x)[-1]))
        else:
            for exc in sub_ls:
                if not fnmatch.fnmatch(exc, 'cfg*'):
                    sub_ls = list(set(sub_ls) - set([exc]))
            sub_ls.sort(key=lambda x: int(x[3:]))
        files = sub_ls
    if len(files) == 0:
        raise FileNotFoundError("Did not find files in", rep_path, "with prefix", prefix, "and the given structure.")
    return files


def _make_pattern(version: str, name: str, noffset: str, wf: str, wf2: Union[str, int], b2b: bool, quarks: str) -> str:
    if version == "0.0":
        pattern = "# " + name + " : offset " + str(noffset) + ", wf " + str(wf)
        if b2b:
            pattern += ", wf_2 " + str(wf2)
        qs = quarks.split(" ")
        pattern += " : " + qs[0] + " - " + qs[1]
    else:
        pattern = 'name      ' + name + '\nquarks    ' + quarks + '\noffset    ' + str(noffset) + '\nwf        ' + str(wf)
        if b2b:
            pattern += '\nwf_2      ' + str(wf2)
    return pattern


def _find_correlator(file_name: str, version: str, pattern: str, b2b: bool, silent: bool=False) -> tuple[int, int]:
    T = 0

    with open(file_name, "r") as my_file:

        content = my_file.read()
        match = re.search(pattern, content)
        if match:
            if version == "0.0":
                start_read = content.count('\n', 0, match.start()) + 1
                T = content.count('\n', start_read)
            else:
                start_read = content.count('\n', 0, match.start()) + 5 + b2b
                end_match = re.search(r'\n\s*\n', content[match.start():])
                assert end_match is not None
                T = content[match.start():].count('\n', 0, end_match.start()) - 4 - b2b
            if not T > 0:
                raise ValueError("Correlator with pattern\n" + pattern + "\nis empty!")
            if not silent:
                print(T, 'entries, starting to read in line', start_read)

        else:
            raise ValueError('Correlator with pattern\n' + pattern + '\nnot found.')

    return start_read, T


def _read_compact_file(rep_path: str, cfg_file: str, intern: dict[str, dict], needed_keys: list[str], im: int) -> dict[str, list[float]]:
    return_vals = {}
    with open(rep_path + cfg_file) as fp:
        lines = fp.readlines()
        for key in needed_keys:
            keys = _key2specs(key)
            name = keys[0]
            quarks = keys[1]
            off = keys[2]
            w = keys[3]
            w2 = keys[4]

            T = intern[name]["T"]
            start_read = intern[name]["spec"][quarks][off][w][w2]["start"]
            # check, if the correlator is in fact
            # printed completely
            if (start_read + T + 1 > len(lines)):
                raise Exception("EOF before end of correlator data! Maybe " + rep_path + cfg_file + " is corrupted?")
            corr_lines = lines[start_read - 6: start_read + T]
            t_vals = []

            if corr_lines[1 - intern[name]["b2b"]].strip() != 'name      ' + name:
                raise Exception('Wrong format in file', cfg_file)

            for k in range(6, T + 6):
                floats = list(map(float, corr_lines[k].split()))
                t_vals.append(floats[-2:][im])
            return_vals[key] = t_vals
    return return_vals


def _read_compact_rep(path: str, rep: str, sub_ls: list[str], intern: dict[str, dict], needed_keys: list[str], im: int) -> dict[str, list[ndarray]]:
    rep_path = path + '/' + rep + '/'
    no_cfg = len(sub_ls)

    return_vals = {}
    for key in needed_keys:
        name = _key2specs(key)[0]
        deltas = []
        for t in range(intern[name]["T"]):
            deltas.append(np.zeros(no_cfg))
        return_vals[key] = deltas

    for cfg in range(no_cfg):
        cfg_file = sub_ls[cfg]
        cfg_data = _read_compact_file(rep_path, cfg_file, intern, needed_keys, im)
        for key in needed_keys:
            name = _key2specs(key)[0]
            for t in range(intern[name]["T"]):
                return_vals[key][t][cfg] = cfg_data[key][t]
    return return_vals


<<<<<<< HEAD
def _read_chunk(chunk: list[str], gauge_line: int, cfg_sep: str, start_read: int, T: int, corr_line: int, b2b: bool, pattern: str, im: int, single: bool) -> tuple[int, list[float]]:
    try:
        idl = int(chunk[gauge_line].split(cfg_sep)[-1])
    except Exception:
        raise Exception("Couldn't parse idl from directory, problem with chunk around line ", gauge_line)

=======
def _read_chunk_data(chunk, start_read, T, corr_line, b2b, pattern, im, single):
>>>>>>> 1002dd0e
    found_pat = ""
    data = []
    for li in chunk[corr_line + 1:corr_line + 6 + b2b]:
        found_pat += li
    if re.search(pattern, found_pat):
        for t, line in enumerate(chunk[start_read:start_read + T]):
            floats = list(map(float, line.split()))
            data.append(floats[im + 1 - single])
    return data


<<<<<<< HEAD
def _read_append_rep(filename: str, pattern: str, b2b: bool, cfg_separator: str, im: int, single: bool) -> tuple[int, list[int], list[list[float]]]:
=======
def _read_append_rep(filename, pattern, b2b, im, single, idl_func, cfg_func_args):
>>>>>>> 1002dd0e
    with open(filename, 'r') as fp:
        content = fp.readlines()
        data_starts = []
        for linenumber, line in enumerate(content):
            if "[run]" in line:
                data_starts.append(linenumber)
        if len(set([data_starts[i] - data_starts[i - 1] for i in range(1, len(data_starts))])) > 1:
            raise Exception("Irregularities in file structure found, not all runs have the same output length")
        chunk = content[:data_starts[1]]
        for linenumber, line in enumerate(chunk):
            if line.startswith("gauge_name"):
                gauge_line = linenumber
            elif line.startswith("[correlator]"):
                corr_line = linenumber
                found_pat = ""
                for li in chunk[corr_line + 1: corr_line + 6 + b2b]:
                    found_pat += li
                if re.search(pattern, found_pat):
                    start_read = corr_line + 7 + b2b
                    break
                else:
                    raise ValueError("Did not find pattern\n", pattern, "\nin\n", filename)
        endline = corr_line + 6 + b2b
        while not chunk[endline] == "\n":
            endline += 1
        T = endline - start_read

        # all other chunks should follow the same structure
        rep_idl = []
        rep_data = []

        for cnfg in range(len(data_starts)):
            start = data_starts[cnfg]
            stop = start + data_starts[1]
            chunk = content[start:stop]
            try:
                idl = idl_func(chunk[gauge_line], *cfg_func_args)
            except Exception:
                raise Exception("Couldn't parse idl from file", filename, ", problem with chunk of lines", start + 1, "to", stop + 1)
            data = _read_chunk_data(chunk, start_read, T, corr_line, b2b, pattern, im, single)
            rep_idl.append(idl)
            rep_data.append(data)

        final_data: list[list[float]] = []

        for t in range(T):
            final_data.append([])
            for c in range(len(rep_data)):
                final_data[t].append(rep_data[c][t])
        return T, rep_idl, final_data


def _get_rep_names(ls: list[str], ens_name: Optional[str]=None, rep_sep: str ='r') -> list[str]:
    new_names = []
    for entry in ls:
        try:
            idx = entry.index(rep_sep)
        except Exception:
            raise Exception("Automatic recognition of replicum failed, please enter the key word 'names'.")

        if ens_name:
            new_names.append(ens_name + '|' + entry[idx:])
        else:
            new_names.append(entry[:idx] + '|' + entry[idx:])
    return new_names


def _get_appended_rep_names(ls: list[str], prefix: str, name: str, ens_name: Optional[str]=None, rep_sep: str ='r') -> list[str]:
    new_names = []
    for exc in ls:
        if not fnmatch.fnmatch(exc, prefix + '*.' + name):
            ls = list(set(ls) - set([exc]))
    ls.sort(key=lambda x: int(re.findall(r'\d+', x)[-1]))
    for entry in ls:
        myentry = entry[:-len(name) - 1]
        try:
            idx = myentry.index(rep_sep)
        except Exception:
            raise Exception("Automatic recognition of replicum failed, please enter the key word 'names'.")

        if ens_name:
            new_names.append(ens_name + '|' + entry[idx:])
        else:
            new_names.append(myentry[:idx] + '|' + myentry[idx:])
    return new_names<|MERGE_RESOLUTION|>--- conflicted
+++ resolved
@@ -8,16 +8,13 @@
 import itertools
 from numpy import ndarray
 from typing import Any, Union, Optional, Literal
+from Collections.abc import Callable
 
 
 sep = "/"
 
 
-<<<<<<< HEAD
-def read_sfcf(path: str, prefix: str, name: str, quarks: str='.*', corr_type: str="bi", noffset: int=0, wf: int=0, wf2: int=0, version: str="1.0c", cfg_separator: str="n", silent: bool=False, **kwargs) -> list[Obs]:
-=======
-def read_sfcf(path, prefix, name, quarks='.*', corr_type="bi", noffset=0, wf=0, wf2=0, version="1.0c", cfg_separator="n", cfg_func=None, silent=False, **kwargs):
->>>>>>> 1002dd0e
+def read_sfcf(path: str, prefix: str, name: str, quarks: str='.*', corr_type: str="bi", noffset: int=0, wf: int=0, wf2: int=0, version: str="1.0c", cfg_separator: str="n", cfg_func: Callable | None = None, silent: bool=False, **kwargs) -> list[Obs]:
     """Read sfcf files from given folder structure.
 
     Parameters
@@ -82,11 +79,7 @@
     return ret[name][quarks][str(noffset)][str(wf)][str(wf2)]
 
 
-<<<<<<< HEAD
-def read_sfcf_multi(path: str, prefix: str, name_list: list[str], quarks_list: list[str]=['.*'], corr_type_list: list[str]=['bi'], noffset_list: list[int]=[0], wf_list: list[int]=[0], wf2_list: list[int]=[0], version: str="1.0c", cfg_separator: str="n", silent: bool=False, keyed_out: bool=False, **kwargs) -> dict:
-=======
-def read_sfcf_multi(path, prefix, name_list, quarks_list=['.*'], corr_type_list=['bi'], noffset_list=[0], wf_list=[0], wf2_list=[0], version="1.0c", cfg_separator="n", cfg_func=None, silent=False, keyed_out=False, **kwargs):
->>>>>>> 1002dd0e
+def read_sfcf_multi(path: str, prefix: str, name_list: list[str], quarks_list: list[str]=['.*'], corr_type_list: list[str]=['bi'], noffset_list: list[int]=[0], wf_list: list[int]=[0], wf2_list: list[int]=[0], version: str="1.0c", cfg_separator: str="n", cfg_func: Callable | None = None, silent: bool=False, keyed_out: bool=False, **kwargs) -> dict:
     """Read sfcf files from given folder structure.
 
     Parameters
@@ -254,9 +247,6 @@
     for key in needed_keys:
         internal_ret_dict[key] = []
 
-<<<<<<< HEAD
-    rep_idl: list = []
-=======
     def _default_idl_func(cfg_string, cfg_sep):
         return int(cfg_string.split(cfg_sep)[-1])
 
@@ -267,7 +257,6 @@
     else:
         cfg_func_args = kwargs.get("cfg_func_args", [])
 
->>>>>>> 1002dd0e
     if not appended:
         for i, item in enumerate(ls):
             rep_path = path + '/' + item
@@ -607,16 +596,7 @@
     return return_vals
 
 
-<<<<<<< HEAD
-def _read_chunk(chunk: list[str], gauge_line: int, cfg_sep: str, start_read: int, T: int, corr_line: int, b2b: bool, pattern: str, im: int, single: bool) -> tuple[int, list[float]]:
-    try:
-        idl = int(chunk[gauge_line].split(cfg_sep)[-1])
-    except Exception:
-        raise Exception("Couldn't parse idl from directory, problem with chunk around line ", gauge_line)
-
-=======
-def _read_chunk_data(chunk, start_read, T, corr_line, b2b, pattern, im, single):
->>>>>>> 1002dd0e
+def _read_chunk_data(chunk: list[str], start_read: int, T: int, corr_line: int, b2b: bool, pattern: str, im: int, single: bool) -> tuple[int, list[float]]:
     found_pat = ""
     data = []
     for li in chunk[corr_line + 1:corr_line + 6 + b2b]:
@@ -628,11 +608,7 @@
     return data
 
 
-<<<<<<< HEAD
-def _read_append_rep(filename: str, pattern: str, b2b: bool, cfg_separator: str, im: int, single: bool) -> tuple[int, list[int], list[list[float]]]:
-=======
-def _read_append_rep(filename, pattern, b2b, im, single, idl_func, cfg_func_args):
->>>>>>> 1002dd0e
+def _read_append_rep(filename: str, pattern: str, b2b: bool, im: int, single: bool, idl_func: Callable[str, list], cfg_func_args: list) -> tuple[int, list[int], list[list[float]]]:
     with open(filename, 'r') as fp:
         content = fp.readlines()
         data_starts = []
