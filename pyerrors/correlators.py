--- conflicted
+++ resolved
@@ -41,13 +41,12 @@
 
         if not isinstance(data_input, list):
             raise TypeError('Corr__init__ expects a list of timeslices.')
-<<<<<<< HEAD
+
         # data_input can have multiple shapes. The simplest one is a list of Obs.
         # We check, if this is the case
         if all([(isinstance(item, Obs) or isinstance(item, CObs)) for item in data_input]):
-=======
-        if all([isinstance(item, Obs) for item in data_input]):
->>>>>>> 94bfff78
+
+      
             self.content = [np.asarray([item]) for item in data_input]
             self.N = 1
 
