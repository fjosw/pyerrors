import numpy as np
import autograd.numpy as anp
#from scipy.special.orthogonal import _IntegerType
from .pyerrors import *
from .fits import standard_fit
from .linalg import *
from .roots import find_root
from matplotlib import pyplot as plt
from matplotlib.ticker import NullFormatter  # useful for `logit` scale
from matplotlib.backends.backend_tkagg import FigureCanvasTkAgg
#import PySimpleGUI as sg
import matplotlib

class Corr:
    """The class for a correlator (time dependent sequence of pe.Obs).

    Everything, this class does, can be achieved using lists or arrays of Obs.
    But it is simply more convenient to have a dedicated object for correlators.
    One often wants to add or multiply correlators of the same length at every timeslice and it is inconvinient
    to iterate over all timeslices for every operation. This is especially true, when dealing with smearing matrices.

    The correlator can have two types of content: An Obs at every timeslice OR a GEVP
    smearing matrix at every timeslice. Other dependency (eg. spacial) are not supported.

    """

    def __init__(self, data_input, padding_front=0, padding_back=0, prange=None):
        #All data_input should be a list of things at different timeslices. This needs to be verified

        if not (isinstance(data_input, list)):
            raise TypeError('Corr__init__ expects a list of timeslices.')
        # data_input can have multiple shapes. The simplest one is a list of Obs.
        #We check, if this is the case
        if all([isinstance(item, Obs) for item in data_input]):
            self.content=[np.asarray([item]) for item in data_input]
            #Wrapping the Obs in an array ensures that the data structure is consistent with smearing matrices.
            self.N = 1 # number of smearings

        #data_input in the form [np.array(Obs,NxN)]
        elif all([isinstance(item,np.ndarray) or item==None for item in data_input]) and any([isinstance(item,np.ndarray)for item in data_input]):
            self.content = data_input

            noNull=[a for a in self.content if not (a is None)] #To check if the matrices are correct for all undefined elements
            self.N = noNull[0].shape[0]
            # The checks are now identical to the case above
            if self.N > 1 and noNull[0].shape[0] != noNull[0].shape[1]:
                raise Exception("Smearing matrices are not NxN")
            if  (not all([item.shape == noNull[0].shape for item in noNull])):
                raise Exception("Items in data_input are not of identical shape." + str(noNull))
        else: # In case its a list of something else.
            raise Exception ("data_input contains item of wrong type")

        self.tag = None

        #We now apply some padding to our list. In case that our list represents a correlator of length T but is not defined at every value.
        #An undefined timeslice is represented by the None object
        self.content = [None] * padding_front + self.content + [None] * padding_back
        self.T = len(self.content) #for convenience: will be used a lot

<<<<<<< HEAD
        #The attribute "range" [start,end] marks a range of two timeslices.
        #This is useful for keeping track of plateaus and fitranges.
        #The range can be inherited from other Corrs, if the operation should not alter a chosen range eg. multiplication with a constant.
        self.prange = prange
=======

        #The attribute "prange" [start,end] marks a range of two timeslices.
        #This is useful for keeping track of plateaus and fitranges.
        #The prange can be inherited from other Corrs, if the operation should not alter a chosen range eg. multiplication with a constant.
        if not prange is None:
            self.prange=prange
>>>>>>> 43f85eff

        self.gamma_method()

    def gamma_method(self):
        for item in self.content:
            if not(item is None):
                if self.N == 1:
                    item[0].gamma_method()
                else:
                    for i in range(self.N):
                        for j in range(self.N):
                            item[i,j].gamma_method()

    #We need to project the Correlator with a Vector to get a single value at each timeslice.
    #The method can use one or two vectors.
    #If two are specified it returns v1@G@v2 (the order might be very important.)
    #By default it will return the lowest source, which usually means unsmeared-unsmeared (0,0), but it does not have to
    def projected(self, vector_l=None, vector_r=None):
        if self.N == 1:
            raise Exception("Trying to project a Corr, that already has N=1.")
            #This Exception is in no way necessary. One could just return self
            #But there is no scenario, where a user would want that to happen and the error message might be more informative.

        self.gamma_method()

        if vector_l is None:
            vector_l,vector_r=np.asarray([1.] + (self.N - 1) * [0.]),np.asarray([1.] + (self.N - 1) * [0.])
        elif(vector_r is None):
            vector_r=vector_l

        if not vector_l.shape == vector_r.shape == (self.N,):
            raise Exception("Vectors are of wrong shape!")

        #We always normalize before projecting! But we only raise a warning, when it is clear, they where not meant to be normalized.
        if (not(0.95 < vector_r@vector_r < 1.05)) or (not(0.95 < vector_l@vector_l < 1.05)):
            print("Vectors are normalized before projection!")

        vector_l,vector_r = vector_l / np.sqrt((vector_l@vector_l)), vector_r / np.sqrt(vector_r@vector_r)

        newcontent = [None if (item is None) else np.asarray([vector_l.T@item@vector_r]) for item in self.content]
        return Corr(newcontent)

    def sum(self):
        return np.sqrt(self.N)*self.projected(np.ones(self.N))
    #For purposes of debugging and verification, one might want to see a single smearing level. smearing will return a Corr at the specified i,j. where both are integers 0<=i,j<N.
    def smearing(self, i, j):
        if self.N == 1:
            raise Exception("Trying to pick smearing from projected Corr")
        newcontent=[None if(item is None) else item[i, j] for item in self.content]
        return Corr(newcontent)


    #Obs and Matplotlib do not play nicely
    #We often want to retrieve x,y,y_err as lists to pass them to something like pyplot.errorbar
    def plottable(self):
        if self.N != 1:
            raise Exception("Can only make Corr[N=1] plottable") #We could also autoproject to the groundstate or expect vectors, but this is supposed to be a super simple function.
        x_list = [x for x in range(self.T) if (not self.content[x] is None)]
        y_list = [y[0].value for y in self.content if (not y is None)]
        y_err_list = [y[0].dvalue for y in self.content if (not y is None)]

        return x_list, y_list, y_err_list

    #symmetric returns a Corr, that has been symmetrized.
    #A symmetry checker is still to be implemented
    #The method will not delete any redundant timeslices (Bad for memory, Great for convenience)
    def symmetric(self):

        if self.T%2 != 0:
            raise Exception("Can not symmetrize odd T")

        newcontent = [self.content[0]]
        for t in range(1, self.T):
            if (self.content[t] is None) or (self.content[self.T - t] is None):
                newcontent.append(None)
            else:
                newcontent.append(0.5 * (self.content[t] + self.content[self.T - t]))
        if(all([x is None for x in newcontent])):
            raise Exception("Corr could not be symmetrized: No redundant values")
<<<<<<< HEAD
        return Corr(newcontent, prange=self.prange)
=======

        return Corr(newcontent, prange=self.prange if hasattr(self,"prange") else None)
>>>>>>> 43f85eff

    def anti_symmetric(self):

        if self.T%2 != 0:
            raise Exception("Can not symmetrize odd T")

        newcontent=[self.content[0]]
        for t in range(1, self.T):
            if (self.content[t] is None) or (self.content[self.T - t] is None):
                newcontent.append(None)
            else:
                newcontent.append(0.5 * (self.content[t] - self.content[self.T - t]))
        if(all([x is None for x in newcontent])):
            raise Exception("Corr could not be symmetrized: No redundant values")
        return Corr(newcontent, prange=self.prange)


    #This method will symmetrice the matrices and therefore make them positive definit.
    def smearing_symmetric(self):
        if self.N > 1:
            transposed = [None if (G is None) else G.T for G in self.content]
            return 0.5 * (Corr(transposed)+self)
        if self.N == 1:
            raise Exception("Trying to symmetrize a smearing matrix, that already has N=1.")


    #We also include a simple GEVP method based on Scipy.linalg
    def GEVP(self, t0, ts,state=1):
        if (self.content[t0] is None) or (self.content[ts] is None):
            raise Exception("Corr not defined at t0/ts")
        G0, Gt = np.empty([self.N, self.N], dtype="double"), np.empty([self.N, self.N], dtype="double")
        for i in range(self.N):
            for j in range(self.N):
                G0[i, j] = self.content[t0][i, j].value
                Gt[i, j] = self.content[ts][i, j].value

        sp_val,sp_vec = scipy.linalg.eig(Gt, G0)
        sp_vec=sp_vec[:,np.argsort(sp_val)[-state]] #we only want the eigenvector belonging to the selected state
        sp_vec = sp_vec/np.sqrt(sp_vec@sp_vec)
        return sp_vec


    def Eigenvalue(self,t0,state=1):
        G=self.smearing_symmetric()
        G0=G.content[t0]
        L = mat_mat_op(anp.linalg.cholesky, G0)
        Li = mat_mat_op(anp.linalg.inv, L)
        LT=L.T
        LTi=mat_mat_op(anp.linalg.inv, LT)
        newcontent=[]
        for t in range(self.T):
            Gt=G.content[t]
            M=Li@Gt@LTi
            eigenvalues = eigh(M)[0]
            #print(eigenvalues)
            eigenvalue=eigenvalues[-state]
            newcontent.append(eigenvalue)
        return Corr(newcontent)


    def roll(self, dt):
        return Corr(list(np.roll(np.array(self.content, dtype=object), dt)))


    def deriv(self, symmetric=True): #Defaults to symmetric derivative
        if not symmetric:
            newcontent = []
            for t in range(self.T - 1):
                if (self.content[t] is None) or (self.content[t+1] is None):
                    newcontent.append(None)
                else:
                    newcontent.append(self.content[t + 1] - self.content[t])
            if(all([x is None for x in newcontent])):
                raise Exception("Derivative is undefined at all timeslices")
            return Corr(newcontent, padding_back=1)
        if symmetric:
            newcontent = []
            for t in range(1, self.T-1):
                if (self.content[t-1] is None) or (self.content[t+1] is None):
                    newcontent.append(None)
                else:
                    newcontent.append(0.5 * (self.content[t + 1] - self.content[t - 1]))
            if(all([x is None for x in newcontent])):
                raise Exception('Derivative is undefined at all timeslices')
            return Corr(newcontent, padding_back=1, padding_front=1)


    def second_deriv(self):
        newcontent = []
        for t in range(1, self.T-1):
            if (self.content[t-1] is None) or (self.content[t+1] is None):
                newcontent.append(None)
            else:
                newcontent.append((self.content[t + 1] - 2 * self.content[t] + self.content[t - 1]))
        if(all([x is None for x in newcontent])):
            raise Exception("Derivative is undefined at all timeslices")
        return Corr(newcontent, padding_back=1, padding_front=1)


    def m_eff(self, variant='log', guess=1.0):
        """Returns the effective mass of the correlator as correlator object

        Parameters
        ----------
        variant -- log: uses the standard effective mass log(C(t) / C(t+1))
                   periodic : Solves C(t) / C(t+1) = cosh(m * (t - T/2)) / cosh(m * (t + 1 - T/2)) for m. See, e.g., arXiv:1205.5380
        guess -- guess for the root finder, only relevant for the root variant
        """
        if self.N != 1:
            raise Exception('Correlator must be projected before getting m_eff')
        if variant is 'log':
            newcontent = []
            for t in range(self.T - 1):
                if (self.content[t] is None) or (self.content[t + 1] is None):
                    newcontent.append(None)
                else:
                    newcontent.append(self.content[t] / self.content[t + 1])
            if(all([x is None for x in newcontent])):
                raise Exception('m_eff is undefined at all timeslices')

            return np.log(Corr(newcontent, padding_back=1))

        elif variant is 'periodic':
            newcontent = []
            for t in range(self.T - 1):
                if (self.content[t] is None) or (self.content[t + 1] is None):
                    newcontent.append(None)
                else:
                    func = lambda x, d : anp.cosh(x * (t - self.T / 2)) / anp.cosh(x * (t + 1 - self.T / 2)) - d
                    newcontent.append(np.abs(find_root(self.content[t][0] / self.content[t + 1][0], func, guess=guess)))
            if(all([x is None for x in newcontent])):
                raise Exception('m_eff is undefined at all timeslices')

            return Corr(newcontent, padding_back=1)
        elif variant is 'arccosh':
            newcontent=[]
            for t in range(1,self.T-1):
                if (self.content[t] is None) or (self.content[t+1] is None)or (self.content[t-1] is None):
                    newcontent.append(None)
                else:
                    newcontent.append((self.content[t+1]+self.content[t-1])/(2*self.content[t]))
            if(all([x is None for x in newcontent])):
                raise Exception("m_eff is undefined at all timeslices")
            return np.arccosh(Corr(newcontent,padding_back=1,padding_front=1))

        else:
            raise Exception('Unkown variant.')

    #We want to apply a pe.standard_fit directly to the Corr using an arbitrary function and range.
    def fit(self, function, fitrange=None, silent=False, **kwargs):
        if self.N != 1:
            raise Exception("Correlator must be projected before fitting")

        #The default behaviour is:
            #1 use explicit fitrange
            # if none is provided, use the range of the corr
            # if this is also not set, use the whole length of the corr (This could come with a warning!)


        if fitrange is None:
            if self.prange:
                fitrange = self.prange
            else:
<<<<<<< HEAD
                fitrange = [0, self.T]
=======
                fitrange=[0, self.T]
>>>>>>> 43f85eff

        xs = [x for x in range(fitrange[0], fitrange[1]) if not self.content[x] is None]
        ys = [self.content[x][0] for x in range(fitrange[0], fitrange[1]) if not self.content[x] is None]
        result = standard_fit(xs, ys, function, silent=silent, **kwargs)
        if isinstance(result, list):
            [item.gamma_method() for item in result if isinstance(item,Obs)]
        elif isinstance(result, dict):
            [item.gamma_method() for item in result['fit_parameters'] if isinstance(item,Obs)]
        else:
            raise Exception('Unexpected fit result.')
        return result


    #we want to quickly get a plateau
    def plateau(self, plateau_range=None, method="fit"):
        if not plateau_range:
<<<<<<< HEAD
            if self.prange:
                plateau_range = self.prange
=======
            if hasattr(self,"prange"):
                plateau_range=self.prange
>>>>>>> 43f85eff
            else:
                raise Exception("no plateau range provided")
        if self.N != 1:
            raise Exception("Correlator must be projected before getting a plateau.")
        if(all([self.content[t] is None for t in range(plateau_range[0], plateau_range[1])])):
                raise Exception("plateau is undefined at all timeslices in plateaurange.")
        if method == "fit":
            def const_func(a, t):
                return a[0] # At some point pe.standard fit had an issue with single parameter fits. Being careful does not hurt
            return self.fit(const_func,plateau_range)[0]
        elif method in ["avg","average","mean"]:
            returnvalue= np.mean([item[0] for item in self.content[plateau_range[0]:plateau_range[1]+1] if not item is None])
            returnvalue.gamma_method()
            return returnvalue

        else:
            raise Exception("Unsupported plateau method: " + method)


<<<<<<< HEAD
=======

>>>>>>> 43f85eff
    def set_prange(self, prange):
        if not len(prange)==2:
            raise Exception("prange must be a list or array with two values")
        if not ((isinstance(prange[0],int)) and (isinstance(prange[1],int))):
            raise Exception("Start and end point must be integers")
        if not (0<=prange[0]<=self.T and 0<=prange[1]<=self.T and prange[0]<prange[1]  ):
<<<<<<< HEAD
            raise Exception("start and end point must define a range in the interval 0,T")
=======
            raise Exception("Start and end point must define a range in the interval 0,T")
>>>>>>> 43f85eff

        self.prange = prange
        return

<<<<<<< HEAD
    # plotting function to view Correlator
=======
    # Plotting routine for correlator
>>>>>>> 43f85eff
    def show(self, x_range=None, comp=None, logscale=False, plateau=None, fit_res=None, save=None, ylabel=None):
        """Plots the correlator, uses tag as label if available.

        Parameters
        ----------
        x_range -- list of two values, determining the range of the x-axis e.g. [4, 8]
        comp -- Correlator or list of correlators which are plotted for comparison.
        logscale -- Sets y-axis to logscale
        save -- path to file in which the figure should be saved
        """
        if self.N!=1:
            raise Exception("Correlator must be projected before plotting")
        if  x_range is None:
            x_range=[0, self.T]

        fig = plt.figure()
        ax1 = fig.add_subplot(111)

        x,y,y_err=self.plottable()
        ax1.errorbar(x, y, y_err, label=self.tag)
        if logscale:
            ax1.set_yscale('log')
        else:
            # we generate ylim instead of using autoscaling.
            try:
                y_min=min([(x[0].value - x[0].dvalue) for x in self.content[x_range[0]:x_range[1]] if (x is not None) and x[0].dvalue < 2 * np.abs(x[0].value)])
                y_max=max([(x[0].value + x[0].dvalue) for x in self.content[x_range[0]:x_range[1]] if (x is not None) and x[0].dvalue < 2 * np.abs(x[0].value)])
                ax1.set_ylim([y_min - 0.1 * (y_max - y_min), y_max + 0.1 * (y_max - y_min)])
            except:
                pass
        if comp:
            if isinstance(comp, Corr) or isinstance(comp, list):
                for corr in comp if isinstance(comp, list) else [comp]:
                    x,y,y_err=corr.plottable()
                    plt.errorbar(x, y, y_err, label=corr.tag, mfc=plt.rcParams['axes.facecolor'])
            else:
                raise Exception('comp must be a correlator or a list of correlators.')

        if plateau:
            if isinstance(plateau, Obs):
                ax1.axhline(y=plateau.value, linewidth=2, color=plt.rcParams['text.color'], alpha=0.6, marker=',', ls='--', label=plateau.__repr__()[4:-1])
                ax1.axhspan(plateau.value - plateau.dvalue, plateau.value + plateau.dvalue, alpha=0.25, color=plt.rcParams['text.color'], ls='-')
            else:
                raise Exception('plateau must be an Obs')
<<<<<<< HEAD
        if self.prange:
=======
        if hasattr(self,"prange"):
>>>>>>> 43f85eff
            ax1.axvline(self.prange[0], 0, 1, ls='-', marker=',')
            ax1.axvline(self.prange[1], 0, 1, ls='-', marker=',')

        if fit_res:
            x_samples = np.arange(x_range[0], x_range[1] + 1, 0.05)
            ax1.plot(x_samples,
                    fit_res['fit_function']([o.value for o in fit_res['fit_parameters']], x_samples)
                    , ls='-', marker=',', lw=2)

        ax1.set_xlabel(r'$x_0 / a$')
        if ylabel:
            ax1.set_ylabel(ylabel)
        ax1.set_xlim([x_range[0] - 0.5, x_range[1] + 0.5])

        handles, labels = ax1.get_legend_handles_labels()
        if labels:
            legend = ax1.legend()
        plt.draw()

        if save:
            if isinstance(save, str):
                fig.savefig(save)
            else:
                raise Exception('safe has to be a string.')

        return

    def dump(self,filename):
        dump_object(self,filename)
        return

    def print(self, range=[0, None]):
        print(self.__repr__(range))

    def __repr__(self, range=[0, None]):
        if range[1]:
            range[1] += 1
        content_string = 'x0/a\tCorr(x0/a)\n------------------\n'
        for i, sub_corr in enumerate(self.content[range[0]:range[1]]):
            if sub_corr is None:
                content_string += str(i + range[0]) + '\n'
            else:
                content_string += str(i + range[0])
                for element in sub_corr:
                    content_string += '\t' + element.__repr__()[4:-1]
                content_string += '\n'
        return content_string
    def __str__(self):
        return self.__repr__()
        #return ("Corr[T="+str(self.T)+" , N="+str(self.N)+" , content="+str([o[0] for o in [o for o in self.content]])+"]")

    #We define the basic operations, that can be performed with correlators.
    #While */+- get defined here, they only work for Corr*Obs and not Obs*Corr.
    #This is because Obs*Corr checks Obs.__mul__ first and does not catch an exception.
    #One could try and tell Obs to check if the y in __mul__ is a Corr and

    def __add__(self, y):
        if isinstance(y, Corr):
            if ((self.N!=y.N) or (self.T!=y.T) ):
                raise Exception("Addition of Corrs with different shape")
            newcontent=[]
            for t in range(self.T):
                if (self.content[t] is None) or (y.content[t] is None):
                    newcontent.append(None)
                else:
                    newcontent.append(self.content[t]+y.content[t])
            return Corr(newcontent)

        elif isinstance(y, Obs) or isinstance(y, int) or isinstance(y,float):
            newcontent=[]
            for t in range(self.T):
                if (self.content[t] is None):
                    newcontent.append(None)
                else:
                    newcontent.append(self.content[t]+y)
            return Corr(newcontent, prange=self.prange)
        else:
            raise TypeError("Corr + wrong type")

    def __mul__(self,y):
        if isinstance(y,Corr):
            if not((self.N==1 or y.N==1 or self.N==y.N) and self.T==y.T):
                raise Exception("Multiplication of Corr object requires N=N or N=1 and T=T")
            newcontent=[]
            for t in range(self.T):
                if (self.content[t] is None) or (y.content[t] is None):
                    newcontent.append(None)
                else:
                    newcontent.append(self.content[t]*y.content[t])
            return Corr(newcontent)

        elif isinstance(y, Obs) or isinstance(y, int) or isinstance(y,float):
            newcontent=[]
            for t in range(self.T):
                if (self.content[t] is None):
                    newcontent.append(None)
                else:
                    newcontent.append(self.content[t]*y)
            return Corr(newcontent, prange=self.prange)
        else:
            raise TypeError("Corr * wrong type")

    def __truediv__(self,y):
        if isinstance(y,Corr):
            if not((self.N==1 or y.N==1 or self.N==y.N) and self.T==y.T):
                raise Exception("Multiplication of Corr object requires N=N or N=1 and T=T")
            newcontent=[]
            for t in range(self.T):
                if (self.content[t] is None) or (y.content[t] is None):
                    newcontent.append(None)
                else:
                    newcontent.append(self.content[t]/y.content[t])
            #Here we set the entire timeslice to undefined, if one of the smearings has encountered an division by zero.
            #While this might throw away perfectly good values in other smearings, we will never have to check, if all values in our matrix are defined
            for t in range(self.T):
                if newcontent[t] is None:
                    continue
                if np.isnan(np.sum(newcontent[t]).value):
                    newcontent[t]=None

            if all([item is None for item in newcontent]):
                raise Exception("Division returns completely undefined correlator")



            return Corr(newcontent)

        elif isinstance(y, Obs):
            if y.value==0:
                raise Exception("Division by Zero will return undefined correlator")
            newcontent=[]
            for t in range(self.T):
                if (self.content[t] is None):
                    newcontent.append(None)
                else:
                    newcontent.append(self.content[t]/y)
            return Corr(newcontent, prange=self.prange)

        elif isinstance(y, int) or isinstance(y,float):
            if y==0:
                raise Exception("Division by Zero will return undefined correlator")
            newcontent=[]
            for t in range(self.T):
                if (self.content[t] is None):
                    newcontent.append(None)
                else:
                    newcontent.append(self.content[t]/y)
            return Corr(newcontent,prange= self.prange if hasattr(self,"prange") else None)
        else:
            raise TypeError("Corr / wrong type")

    def __neg__(self):
        newcontent=[None if (item is None) else -1.*item for item in self.content]
        return Corr(newcontent,prange=self.prange)

    def __sub__(self,y):
        return self +(-y)

    def __pow__(self, y):
        if isinstance(y, Obs) or isinstance(y,int) or isinstance(y,float):
            newcontent=[None if (item is None) else item**y for item in self.content]
            return Corr(newcontent,prange=self.prange)
        else:
            raise TypeError("type of exponent not supported")

    def __abs__(self):
        newcontent=[None if (item is None) else np.abs(item) for item in self.content]
        return Corr(newcontent,prange= self.prange if hasattr(self,"prange") else None)

#The numpy functions:
    def sqrt(self):
        return self**0.5

    def log(self):
        newcontent=[None if (item is None) else np.log(item) for item in self.content]
        return Corr(newcontent,prange= self.prange if hasattr(self,"prange") else None)

    def exp(self):
        newcontent=[None if (item is None) else np.exp(item) for item in self.content]
        return Corr(newcontent,prange= self.prange if hasattr(self,"prange") else None)

    def sin(self):
        newcontent=[None if (item is None) else np.sin(item) for item in self.content]
        return Corr(newcontent)

    def cos(self):
        newcontent=[None if (item is None) else np.cos(item) for item in self.content]
        return Corr(newcontent)

    def tan(self):
        newcontent=[None if (item is None) else np.tan(item) for item in self.content]

        for t in range(self.T):
                if newcontent[t] is None:
                    continue
                if np.isnan(np.sum(newcontent[t]).value):
                    newcontent[t]=None
        if all([item is None for item in newcontent]):
                raise Exception("Operation returns completely undefined correlator")

        return Corr(newcontent)

    def sinh(self):
        newcontent=[None if (item is None) else np.sinh(item) for item in self.content]
        return Corr(newcontent)

    def cosh(self):
        newcontent=[None if (item is None) else np.cosh(item) for item in self.content]
        return Corr(newcontent)

    def tanh(self):
        newcontent=[None if (item is None) else np.tanh(item) for item in self.content]
        for t in range(self.T):
                if newcontent[t] is None:
                    continue
                if np.isnan(np.sum(newcontent[t]).value):
                    newcontent[t]=None
        if all([item is None for item in newcontent]):
                raise Exception("Operation returns completely undefined correlator")
        return Corr(newcontent)

    def arcsin(self):
        newcontent=[None if (item is None) else np.arcsin(item) for item in self.content]
        for t in range(self.T):
                if newcontent[t] is None:
                    continue
                if np.isnan(np.sum(newcontent[t]).value):
                    newcontent[t]=None
        if all([item is None for item in newcontent]):
                raise Exception("Operation returns completely undefined correlator")
        return Corr(newcontent)

    def arccos(self):
        newcontent=[None if (item is None) else np.arccos(item) for item in self.content]
        for t in range(self.T):
                if newcontent[t] is None:
                    continue
                if np.isnan(np.sum(newcontent[t]).value):
                    newcontent[t]=None
        if all([item is None for item in newcontent]):
                raise Exception("Operation returns completely undefined correlator")
        return Corr(newcontent)

    def arctan(self):
        newcontent=[None if (item is None) else np.arctan(item) for item in self.content]
        for t in range(self.T):
                if newcontent[t] is None:
                    continue
                if np.isnan(np.sum(newcontent[t]).value):
                    newcontent[t]=None
        if all([item is None for item in newcontent]):
                raise Exception("Operation returns completely undefined correlator")
        return Corr(newcontent)

    def arcsinh(self):
        newcontent=[None if (item is None) else np.arcsinh(item) for item in self.content]
        for t in range(self.T):
                if newcontent[t] is None:
                    continue
                if np.isnan(np.sum(newcontent[t]).value):
                    newcontent[t]=None
        if all([item is None for item in newcontent]):
                raise Exception("Operation returns completely undefined correlator")
        return Corr(newcontent)

    def arccosh(self):
        newcontent=[None if (item is None) else np.arccosh(item) for item in self.content]
        for t in range(self.T):
                if newcontent[t] is None:
                    continue
                if np.isnan(np.sum(newcontent[t]).value):
                    newcontent[t]=None
        if all([item is None for item in newcontent]):
                raise Exception("Operation returns completely undefined correlator")
        return Corr(newcontent)

    def arctanh(self):
        newcontent=[None if (item is None) else np.arctanh(item) for item in self.content]
        for t in range(self.T):
                if newcontent[t] is None:
                    continue
                if np.isnan(np.sum(newcontent[t]).value):
                    newcontent[t]=None
        if all([item is None for item in newcontent]):
                raise Exception("Operation returns completely undefined correlator")
        return Corr(newcontent)


    #right hand side operations (require tweak in main module to work)
    def __rsub__(self,y):
        return -self+y
    def __rmul__(self, y):
        return self * y
    def __radd__(self,y):
        return self + y<|MERGE_RESOLUTION|>--- conflicted
+++ resolved
@@ -57,19 +57,10 @@
         self.content = [None] * padding_front + self.content + [None] * padding_back
         self.T = len(self.content) #for convenience: will be used a lot
 
-<<<<<<< HEAD
         #The attribute "range" [start,end] marks a range of two timeslices.
         #This is useful for keeping track of plateaus and fitranges.
         #The range can be inherited from other Corrs, if the operation should not alter a chosen range eg. multiplication with a constant.
         self.prange = prange
-=======
-
-        #The attribute "prange" [start,end] marks a range of two timeslices.
-        #This is useful for keeping track of plateaus and fitranges.
-        #The prange can be inherited from other Corrs, if the operation should not alter a chosen range eg. multiplication with a constant.
-        if not prange is None:
-            self.prange=prange
->>>>>>> 43f85eff
 
         self.gamma_method()
 
@@ -149,12 +140,8 @@
                 newcontent.append(0.5 * (self.content[t] + self.content[self.T - t]))
         if(all([x is None for x in newcontent])):
             raise Exception("Corr could not be symmetrized: No redundant values")
-<<<<<<< HEAD
         return Corr(newcontent, prange=self.prange)
-=======
-
-        return Corr(newcontent, prange=self.prange if hasattr(self,"prange") else None)
->>>>>>> 43f85eff
+
 
     def anti_symmetric(self):
 
@@ -318,11 +305,7 @@
             if self.prange:
                 fitrange = self.prange
             else:
-<<<<<<< HEAD
                 fitrange = [0, self.T]
-=======
-                fitrange=[0, self.T]
->>>>>>> 43f85eff
 
         xs = [x for x in range(fitrange[0], fitrange[1]) if not self.content[x] is None]
         ys = [self.content[x][0] for x in range(fitrange[0], fitrange[1]) if not self.content[x] is None]
@@ -339,13 +322,8 @@
     #we want to quickly get a plateau
     def plateau(self, plateau_range=None, method="fit"):
         if not plateau_range:
-<<<<<<< HEAD
             if self.prange:
                 plateau_range = self.prange
-=======
-            if hasattr(self,"prange"):
-                plateau_range=self.prange
->>>>>>> 43f85eff
             else:
                 raise Exception("no plateau range provided")
         if self.N != 1:
@@ -364,31 +342,18 @@
         else:
             raise Exception("Unsupported plateau method: " + method)
 
-
-<<<<<<< HEAD
-=======
-
->>>>>>> 43f85eff
     def set_prange(self, prange):
         if not len(prange)==2:
             raise Exception("prange must be a list or array with two values")
         if not ((isinstance(prange[0],int)) and (isinstance(prange[1],int))):
             raise Exception("Start and end point must be integers")
         if not (0<=prange[0]<=self.T and 0<=prange[1]<=self.T and prange[0]<prange[1]  ):
-<<<<<<< HEAD
-            raise Exception("start and end point must define a range in the interval 0,T")
-=======
             raise Exception("Start and end point must define a range in the interval 0,T")
->>>>>>> 43f85eff
 
         self.prange = prange
         return
 
-<<<<<<< HEAD
-    # plotting function to view Correlator
-=======
     # Plotting routine for correlator
->>>>>>> 43f85eff
     def show(self, x_range=None, comp=None, logscale=False, plateau=None, fit_res=None, save=None, ylabel=None):
         """Plots the correlator, uses tag as label if available.
 
@@ -433,11 +398,7 @@
                 ax1.axhspan(plateau.value - plateau.dvalue, plateau.value + plateau.dvalue, alpha=0.25, color=plt.rcParams['text.color'], ls='-')
             else:
                 raise Exception('plateau must be an Obs')
-<<<<<<< HEAD
         if self.prange:
-=======
-        if hasattr(self,"prange"):
->>>>>>> 43f85eff
             ax1.axvline(self.prange[0], 0, 1, ls='-', marker=',')
             ax1.axvline(self.prange[1], 0, 1, ls='-', marker=',')
 
